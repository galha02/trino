/*
 * Licensed under the Apache License, Version 2.0 (the "License");
 * you may not use this file except in compliance with the License.
 * You may obtain a copy of the License at
 *
 *     http://www.apache.org/licenses/LICENSE-2.0
 *
 * Unless required by applicable law or agreed to in writing, software
 * distributed under the License is distributed on an "AS IS" BASIS,
 * WITHOUT WARRANTIES OR CONDITIONS OF ANY KIND, either express or implied.
 * See the License for the specific language governing permissions and
 * limitations under the License.
 */
package io.prestosql.decoder.avro;

import com.google.common.collect.ImmutableList;
import com.google.common.collect.ImmutableMap;
import com.google.common.collect.ImmutableSet;
import io.prestosql.decoder.DecoderColumnHandle;
import io.prestosql.decoder.DecoderTestColumnHandle;
import io.prestosql.decoder.FieldValueProvider;
import io.prestosql.decoder.RowDecoder;
import io.prestosql.metadata.Metadata;
import io.prestosql.spi.PrestoException;
import io.prestosql.spi.block.Block;
import io.prestosql.spi.type.ArrayType;
import io.prestosql.spi.type.BigintType;
import io.prestosql.spi.type.BooleanType;
import io.prestosql.spi.type.DecimalType;
import io.prestosql.spi.type.DoubleType;
import io.prestosql.spi.type.IntegerType;
import io.prestosql.spi.type.SmallintType;
import io.prestosql.spi.type.TinyintType;
import io.prestosql.spi.type.Type;
import io.prestosql.spi.type.VarbinaryType;
import org.apache.avro.AvroTypeException;
import org.apache.avro.Schema;
import org.apache.avro.file.DataFileWriter;
import org.apache.avro.generic.GenericData;
import org.apache.avro.generic.GenericDatumWriter;
import org.apache.avro.generic.GenericRecord;
import org.assertj.core.api.ThrowableAssert;
import org.testng.annotations.Test;

import java.io.ByteArrayOutputStream;
import java.io.IOException;
import java.nio.ByteBuffer;
import java.util.ArrayList;
import java.util.HashMap;
import java.util.List;
import java.util.Map;
import java.util.Set;
import java.util.stream.Collectors;

import static io.prestosql.decoder.util.DecoderTestUtil.checkIsNull;
import static io.prestosql.decoder.util.DecoderTestUtil.checkValue;
import static io.prestosql.metadata.MetadataManager.createTestMetadataManager;
import static io.prestosql.spi.type.BigintType.BIGINT;
import static io.prestosql.spi.type.BooleanType.BOOLEAN;
import static io.prestosql.spi.type.DoubleType.DOUBLE;
import static io.prestosql.spi.type.RealType.REAL;
import static io.prestosql.spi.type.TypeSignature.mapType;
import static io.prestosql.spi.type.VarbinaryType.VARBINARY;
import static io.prestosql.spi.type.VarcharType.VARCHAR;
import static io.prestosql.spi.type.VarcharType.createUnboundedVarcharType;
import static io.prestosql.spi.type.VarcharType.createVarcharType;
import static java.nio.charset.StandardCharsets.UTF_8;
import static org.assertj.core.api.Assertions.assertThatThrownBy;
import static org.testng.Assert.assertEquals;
import static org.testng.Assert.assertFalse;
import static org.testng.Assert.assertNotNull;
import static org.testng.Assert.assertTrue;

public class TestAvroDecoder
{
    private static final String DATA_SCHEMA = "dataSchema";
    private static final AvroRowDecoderFactory DECODER_FACTORY = new AvroRowDecoderFactory();

    private static final Metadata METADATA = createTestMetadataManager();
<<<<<<< HEAD
    private static final Type VARCHAR_MAP_TYPE = METADATA.getType(parseTypeSignature("map(varchar,varchar)"));
    private static final Type DOUBLE_MAP_TYPE = METADATA.getType(parseTypeSignature("map(varchar,double)"));
    private static final Type REAL_MAP_TYPE = METADATA.getType(parseTypeSignature("map(varchar,real)"));
=======
    private static final Type VACHAR_MAP_TYPE = METADATA.getType(mapType(VARCHAR.getTypeSignature(), VARCHAR.getTypeSignature()));
    private static final Type DOUBLE_MAP_TYPE = METADATA.getType(mapType(VARCHAR.getTypeSignature(), DOUBLE.getTypeSignature()));
    private static final Type REAL_MAP_TYPE = METADATA.getType(mapType(VARCHAR.getTypeSignature(), REAL.getTypeSignature()));
>>>>>>> 77f347bd

    private static String getAvroSchema(String name, String dataType)
    {
        return getAvroSchema(ImmutableMap.of(name, dataType));
    }

    private static String determineDefaultValue(String dataType)
    {
        // Apache Avro 1.9 got more strict on the nullability of datatypes.
        // If the datatype is not nullable, then we don't want to set the null as default.
        if (dataType.contains("\"array\"")) {
            // In the case of an Array we just will return an empty array
            return ", \"default\": []";
        }
        if (dataType.contains("\"map\"")) {
            // In the case of a Map we just will return an empty map
            return ", \"default\": {}";
        }
        if (dataType.contains("null")) {
            // Will match ["null", "string"] and any other variation.
            return ", \"default\": null";
        }
        // In case of non-nullable types like "string"
        return "";
    }

    private static String getAvroSchema(Map<String, String> fields)
    {
        String fieldSchema = fields.entrySet().stream()
                .map(entry -> "{\"name\": \"" + entry.getKey() + "\",\"type\": " + entry.getValue() + determineDefaultValue(entry.getValue()) + "}")
                .collect(Collectors.joining(","));

        return "{\"type\" : \"record\"," +
                "  \"name\" : \"test_schema\"," +
                "  \"namespace\" : \"io.prestosql.decoder.avro\"," +
                "  \"fields\" :" +
                "  [" +
                fieldSchema +
                "  ]}";
    }

    private Map<DecoderColumnHandle, FieldValueProvider> buildAndDecodeColumns(Set<DecoderColumnHandle> columns, Map<String, String> fieldSchema, Map<String, Object> fieldValue)
    {
        String schema = getAvroSchema(fieldSchema);
        byte[] avroData = buildAvroData(new Schema.Parser().parse(schema), fieldValue);

        return decodeRow(
                avroData,
                columns,
                ImmutableMap.of(DATA_SCHEMA, schema));
    }

    private Map<DecoderColumnHandle, FieldValueProvider> buildAndDecodeColumn(DecoderTestColumnHandle column, String columnName, String columnType, Object actualValue)
    {
        Map<DecoderColumnHandle, FieldValueProvider> decodedRow = buildAndDecodeColumns(
                ImmutableSet.of(column),
                ImmutableMap.of(columnName, columnType),
                ImmutableMap.of(columnName, actualValue));

        assertEquals(decodedRow.size(), 1);
        return decodedRow;
    }

    private static Map<DecoderColumnHandle, FieldValueProvider> decodeRow(byte[] avroData, Set<DecoderColumnHandle> columns, Map<String, String> dataParams)
    {
        RowDecoder rowDecoder = DECODER_FACTORY.create(dataParams, columns);
        return rowDecoder.decodeRow(avroData, null)
                .orElseThrow(AssertionError::new);
    }

    private static byte[] buildAvroData(Schema schema, String name, Object value)
    {
        return buildAvroData(schema, ImmutableMap.of(name, value));
    }

    private static byte[] buildAvroData(Schema schema, Map<String, Object> values)
    {
        ByteArrayOutputStream outputStream = new ByteArrayOutputStream();
        buildAvroRecord(schema, outputStream, values);
        return outputStream.toByteArray();
    }

    private static GenericData.Record buildAvroRecord(Schema schema, ByteArrayOutputStream outputStream, Map<String, Object> values)
    {
        GenericData.Record record = new GenericData.Record(schema);
        values.forEach(record::put);
        try (DataFileWriter<GenericRecord> dataFileWriter = new DataFileWriter<>(new GenericDatumWriter<>(schema))) {
            dataFileWriter.create(schema, outputStream);
            dataFileWriter.append(record);
        }
        catch (IOException e) {
            throw new RuntimeException("Failed to convert to Avro.", e);
        }
        return record;
    }

    @Test
    public void testStringDecodedAsVarchar()
            throws Exception
    {
        DecoderTestColumnHandle row = new DecoderTestColumnHandle(0, "row", VARCHAR, "string_field", null, null, false, false, false);
        Map<DecoderColumnHandle, FieldValueProvider> decodedRow = buildAndDecodeColumn(row, "string_field", "\"string\"", "Mon Jul 28 20:38:07 +0000 2014");

        checkValue(decodedRow, row, "Mon Jul 28 20:38:07 +0000 2014");
    }

    @Test
    public void testSchemaEvolutionAddingColumn()
            throws Exception
    {
        DecoderTestColumnHandle originalColumn = new DecoderTestColumnHandle(0, "row0", VARCHAR, "string_field", null, null, false, false, false);
        DecoderTestColumnHandle newlyAddedColumn = new DecoderTestColumnHandle(1, "row1", VARCHAR, "string_field_added", null, null, false, false, false);

        // the decoded avro data file does not have string_field_added
        byte[] originalData = buildAvroData(new Schema.Parser().parse(
                getAvroSchema("string_field", "\"string\"")),
                "string_field", "string_field_value");
        String addedColumnSchema = getAvroSchema(ImmutableMap.of(
                "string_field", "\"string\"",
                "string_field_added", "[\"null\", \"string\"]"));
        Map<DecoderColumnHandle, FieldValueProvider> decodedRow = decodeRow(
                originalData,
                ImmutableSet.of(originalColumn, newlyAddedColumn),
                ImmutableMap.of(DATA_SCHEMA, addedColumnSchema));

        assertEquals(decodedRow.size(), 2);
        checkValue(decodedRow, originalColumn, "string_field_value");
        checkIsNull(decodedRow, newlyAddedColumn);
    }

    @Test
    public void testSchemaEvolutionRenamingColumn()
            throws Exception
    {
        byte[] originalData = buildAvroData(new Schema.Parser().parse(
                getAvroSchema("string_field", "\"string\"")),
                "string_field", "string_field_value");

        DecoderTestColumnHandle renamedColumn = new DecoderTestColumnHandle(0, "row0", VARCHAR, "string_field_renamed", null, null, false, false, false);
        String renamedColumnSchema = getAvroSchema("string_field_renamed", "[\"null\", \"string\"]");
        Map<DecoderColumnHandle, FieldValueProvider> decodedEvolvedRow = decodeRow(
                originalData,
                ImmutableSet.of(renamedColumn),
                ImmutableMap.of(DATA_SCHEMA, renamedColumnSchema));

        assertEquals(decodedEvolvedRow.size(), 1);
        checkIsNull(decodedEvolvedRow, renamedColumn);
    }

    @Test
    public void testSchemaEvolutionRemovingColumn()
            throws Exception
    {
        byte[] originalData = buildAvroData(new Schema.Parser().parse(
                getAvroSchema(ImmutableMap.of(
                        "string_field", "\"string\"",
                        "string_field_to_be_removed", "[\"null\", \"string\"]"))),
                ImmutableMap.of(
                        "string_field", "string_field_value",
                        "string_field_to_be_removed", "removed_field_value"));

        DecoderTestColumnHandle evolvedColumn = new DecoderTestColumnHandle(0, "row0", VARCHAR, "string_field", null, null, false, false, false);
        String removedColumnSchema = getAvroSchema("string_field", "\"string\"");
        Map<DecoderColumnHandle, FieldValueProvider> decodedEvolvedRow = decodeRow(
                originalData,
                ImmutableSet.of(evolvedColumn),
                ImmutableMap.of(DATA_SCHEMA, removedColumnSchema));

        assertEquals(decodedEvolvedRow.size(), 1);
        checkValue(decodedEvolvedRow, evolvedColumn, "string_field_value");
    }

    @Test
    public void testSchemaEvolutionIntToLong()
            throws Exception
    {
        byte[] originalIntData = buildAvroData(new Schema.Parser().parse(
                getAvroSchema("int_to_long_field", "\"int\"")),
                "int_to_long_field", 100);

        DecoderTestColumnHandle longColumnReadingIntData = new DecoderTestColumnHandle(0, "row0", BIGINT, "int_to_long_field", null, null, false, false, false);
        String changedTypeSchema = getAvroSchema("int_to_long_field", "\"long\"");
        Map<DecoderColumnHandle, FieldValueProvider> decodedEvolvedRow = decodeRow(
                originalIntData,
                ImmutableSet.of(longColumnReadingIntData),
                ImmutableMap.of(DATA_SCHEMA, changedTypeSchema));

        assertEquals(decodedEvolvedRow.size(), 1);
        checkValue(decodedEvolvedRow, longColumnReadingIntData, 100);
    }

    @Test
    public void testSchemaEvolutionIntToDouble()
            throws Exception
    {
        byte[] originalIntData = buildAvroData(new Schema.Parser().parse(
                getAvroSchema("int_to_double_field", "\"int\"")),
                "int_to_double_field", 100);

        DecoderTestColumnHandle doubleColumnReadingIntData = new DecoderTestColumnHandle(0, "row0", DOUBLE, "int_to_double_field", null, null, false, false, false);
        String changedTypeSchema = getAvroSchema("int_to_double_field", "\"double\"");
        Map<DecoderColumnHandle, FieldValueProvider> decodedEvolvedRow = decodeRow(
                originalIntData,
                ImmutableSet.of(doubleColumnReadingIntData),
                ImmutableMap.of(DATA_SCHEMA, changedTypeSchema));

        assertEquals(decodedEvolvedRow.size(), 1);
        checkValue(decodedEvolvedRow, doubleColumnReadingIntData, 100.0);
    }

    @Test
    public void testSchemaEvolutionToIncompatibleType()
            throws Exception
    {
        byte[] originalIntData = buildAvroData(new Schema.Parser().parse(
                getAvroSchema("int_to_string_field", "\"int\"")),
                "int_to_string_field", 100);

        DecoderTestColumnHandle stringColumnReadingIntData = new DecoderTestColumnHandle(0, "row0", VARCHAR, "int_to_string_field", null, null, false, false, false);
        String changedTypeSchema = getAvroSchema("int_to_string_field", "\"string\"");

        assertThatThrownBy(() -> decodeRow(originalIntData, ImmutableSet.of(stringColumnReadingIntData), ImmutableMap.of(DATA_SCHEMA, changedTypeSchema)))
                .isInstanceOf(PrestoException.class)
                .hasCauseExactlyInstanceOf(AvroTypeException.class)
                .hasStackTraceContaining("Found int, expecting string")
                .hasMessageMatching("Decoding Avro record failed.");
    }

    @Test
    public void testLongDecodedAsBigint()
            throws Exception
    {
        DecoderTestColumnHandle row = new DecoderTestColumnHandle(0, "row", BIGINT, "id", null, null, false, false, false);
        Map<DecoderColumnHandle, FieldValueProvider> decodedRow = buildAndDecodeColumn(row, "id", "\"long\"", 493857959588286460L);

        checkValue(decodedRow, row, 493857959588286460L);
    }

    @Test
    public void testIntDecodedAsBigint()
            throws Exception
    {
        DecoderTestColumnHandle row = new DecoderTestColumnHandle(0, "row", BIGINT, "id", null, null, false, false, false);
        Map<DecoderColumnHandle, FieldValueProvider> decodedRow = buildAndDecodeColumn(row, "id", "\"int\"", 100);

        checkValue(decodedRow, row, 100);
    }

    @Test
    public void testFloatDecodedAsDouble()
            throws Exception
    {
        DecoderTestColumnHandle row = new DecoderTestColumnHandle(0, "row", DOUBLE, "float_field", null, null, false, false, false);
        Map<DecoderColumnHandle, FieldValueProvider> decodedRow = buildAndDecodeColumn(row, "float_field", "\"float\"", 10.2f);

        checkValue(decodedRow, row, 10.2);
    }

    @Test
    public void testBytesDecodedAsVarbinary()
            throws Exception
    {
        DecoderTestColumnHandle row = new DecoderTestColumnHandle(0, "row", VARBINARY, "encoded", null, null, false, false, false);
        Map<DecoderColumnHandle, FieldValueProvider> decodedRow = buildAndDecodeColumn(row, "encoded", "\"bytes\"", ByteBuffer.wrap("mytext".getBytes(UTF_8)));

        checkValue(decodedRow, row, "mytext");
    }

    @Test
    public void testDoubleDecodedAsDouble()
            throws Exception
    {
        DecoderTestColumnHandle row = new DecoderTestColumnHandle(0, "row", DOUBLE, "double_field", null, null, false, false, false);
        Map<DecoderColumnHandle, FieldValueProvider> decodedRow = buildAndDecodeColumn(row, "double_field", "\"double\"", 56.898);

        checkValue(decodedRow, row, 56.898);
    }

    @Test
    public void testStringDecodedAsVarcharN()
            throws Exception
    {
        DecoderTestColumnHandle row = new DecoderTestColumnHandle(0, "row", createVarcharType(10), "varcharn_field", null, null, false, false, false);
        Map<DecoderColumnHandle, FieldValueProvider> decodedRow = buildAndDecodeColumn(row, "varcharn_field", "\"string\"", "abcdefghijklmno");

        checkValue(decodedRow, row, "abcdefghij");
    }

    @Test
    public void testNestedRecord()
            throws Exception
    {
        String schema = "{\"type\" : \"record\", " +
                "  \"name\" : \"nested_schema\"," +
                "  \"namespace\" : \"io.prestosql.decoder.avro\"," +
                "  \"fields\" :" +
                "  [{" +
                "            \"name\":\"nested\"," +
                "            \"type\":{" +
                "                      \"type\":\"record\"," +
                "                      \"name\":\"Nested\"," +
                "                      \"fields\":" +
                "                      [" +
                "                          {" +
                "                              \"name\":\"id\"," +
                "                              \"type\":[\"long\", \"null\"]" +
                "                          }" +
                "                      ]" +
                "                  }" +
                "  }]}";
        DecoderTestColumnHandle row = new DecoderTestColumnHandle(0, "row", BIGINT, "nested/id", null, null, false, false, false);

        Schema nestedSchema = new Schema.Parser().parse(schema);
        Schema userSchema = nestedSchema.getField("nested").schema();
        GenericData.Record userRecord = buildAvroRecord(userSchema, new ByteArrayOutputStream(), ImmutableMap.of("id", 98247748L));
        byte[] avroData = buildAvroData(nestedSchema, "nested", userRecord);

        Map<DecoderColumnHandle, FieldValueProvider> decodedRow = decodeRow(
                avroData,
                ImmutableSet.of(row),
                ImmutableMap.of(DATA_SCHEMA, schema));

        assertEquals(decodedRow.size(), 1);

        checkValue(decodedRow, row, 98247748);
    }

    @Test
    public void testNonExistentFieldsAreNull()
            throws Exception
    {
        DecoderTestColumnHandle row1 = new DecoderTestColumnHandle(0, "row1", createVarcharType(100), "very/deep/varchar", null, null, false, false, false);
        DecoderTestColumnHandle row2 = new DecoderTestColumnHandle(1, "row2", BIGINT, "no_bigint", null, null, false, false, false);
        DecoderTestColumnHandle row3 = new DecoderTestColumnHandle(2, "row3", DOUBLE, "double_record/is_missing", null, null, false, false, false);
        DecoderTestColumnHandle row4 = new DecoderTestColumnHandle(3, "row4", BOOLEAN, "hello", null, null, false, false, false);

        Map<DecoderColumnHandle, FieldValueProvider> decodedRow1 = buildAndDecodeColumn(row1, "dummy", "\"long\"", 0L);
        Map<DecoderColumnHandle, FieldValueProvider> decodedRow2 = buildAndDecodeColumn(row2, "dummy", "\"long\"", 0L);
        Map<DecoderColumnHandle, FieldValueProvider> decodedRow3 = buildAndDecodeColumn(row3, "dummy", "\"long\"", 0L);
        Map<DecoderColumnHandle, FieldValueProvider> decodedRow4 = buildAndDecodeColumn(row4, "dummy", "\"long\"", 0L);

        checkIsNull(decodedRow1, row1);
        checkIsNull(decodedRow2, row2);
        checkIsNull(decodedRow3, row3);
        checkIsNull(decodedRow4, row4);
    }

    @Test
    public void testRuntimeDecodingFailure()
    {
        DecoderTestColumnHandle booleanColumn = new DecoderTestColumnHandle(0, "some_column", BOOLEAN, "long_field", null, null, false, false, false);
        Map<DecoderColumnHandle, FieldValueProvider> decodedRow = buildAndDecodeColumn(booleanColumn, "long_field", "\"long\"", (long) 1);

        assertThatThrownBy(decodedRow.get(booleanColumn)::getBoolean)
                .isInstanceOf(PrestoException.class)
                .hasMessageMatching("cannot decode object of 'class java.lang.Long' as 'boolean' for column 'some_column'");
    }

    @Test
    public void testArrayDecodedAsArray()
            throws Exception
    {
        DecoderTestColumnHandle row = new DecoderTestColumnHandle(0, "row", new ArrayType(BIGINT), "array_field", null, null, false, false, false);

        Map<DecoderColumnHandle, FieldValueProvider> decodedRow = buildAndDecodeColumn(row, "array_field", "{\"type\": \"array\", \"items\": [\"long\"]}", ImmutableList.of(114L, 136L));
        checkArrayValue(decodedRow, row, new long[] {114, 136});
    }

    @Test
    public void testArrayWithNulls()
            throws Exception
    {
        DecoderTestColumnHandle row = new DecoderTestColumnHandle(0, "row", new ArrayType(BIGINT), "array_field", null, null, false, false, false);

        List<Long> values = new ArrayList<>();
        values.add(null);
        Map<DecoderColumnHandle, FieldValueProvider> decodedRow = buildAndDecodeColumn(row, "array_field", "{\"type\": \"array\", \"items\": [\"null\"]}", values);
        checkArrayItemIsNull(decodedRow, row, new long[] {0});
    }

    @Test
    public void testMapDecodedAsMap()
            throws Exception
    {
        DecoderTestColumnHandle row = new DecoderTestColumnHandle(0, "row", VARCHAR_MAP_TYPE, "map_field", null, null, false, false, false);

        Map<DecoderColumnHandle, FieldValueProvider> decodedRow = buildAndDecodeColumn(row, "map_field", "{\"type\": \"map\", \"values\": \"string\"}", ImmutableMap.of(
                "key1", "abc",
                "key2", "def",
                "key3", "zyx"));
        checkMapValue(decodedRow, row, ImmutableMap.of(
                "key1", "abc",
                "key2", "def",
                "key3", "zyx"));
    }

    @Test
    public void testMapWithNull()
            throws Exception
    {
        DecoderTestColumnHandle row = new DecoderTestColumnHandle(0, "row", VARCHAR_MAP_TYPE, "map_field", null, null, false, false, false);

        Map<String, String> expectedValues = new HashMap<>();
        expectedValues.put("key1", null);
        Map<DecoderColumnHandle, FieldValueProvider> decodedRow = buildAndDecodeColumn(row, "map_field", "{\"type\": \"map\", \"values\": \"null\"}", expectedValues);

        checkMapValue(decodedRow, row, expectedValues);
    }

    private static void checkArrayValue(Map<DecoderColumnHandle, FieldValueProvider> decodedRow, DecoderColumnHandle handle, long[] expected)
    {
        Block actualBlock = getBlock(decodedRow, handle);
        assertEquals(actualBlock.getPositionCount(), expected.length);

        for (int i = 0; i < actualBlock.getPositionCount(); i++) {
            assertFalse(actualBlock.isNull(i));
            assertEquals(BIGINT.getLong(actualBlock, i), expected[i]);
        }
    }

    private static void checkArrayItemIsNull(Map<DecoderColumnHandle, FieldValueProvider> decodedRow, DecoderColumnHandle handle, long[] expected)
    {
        Block actualBlock = getBlock(decodedRow, handle);
        assertEquals(actualBlock.getPositionCount(), expected.length);

        for (int i = 0; i < actualBlock.getPositionCount(); i++) {
            assertTrue(actualBlock.isNull(i));
            assertEquals(BIGINT.getLong(actualBlock, i), expected[i]);
        }
    }

    private static void checkMapValue(Map<DecoderColumnHandle, FieldValueProvider> decodedRow, DecoderTestColumnHandle handle, Map<String, String> expected)
    {
        Block actualBlock = getBlock(decodedRow, handle);
        assertEquals(actualBlock.getPositionCount(), expected.size() * 2);

        for (int i = 0; i < actualBlock.getPositionCount(); i += 2) {
            String actualKey = VARCHAR.getSlice(actualBlock, i).toStringUtf8();
            String actualValue;
            if (actualBlock.isNull(i + 1)) {
                actualValue = null;
            }
            else {
                actualValue = VARCHAR.getSlice(actualBlock, i + 1).toStringUtf8();
            }
            assertTrue(expected.containsKey(actualKey));
            assertEquals(actualValue, expected.get(actualKey));
        }
    }

    private static Block getBlock(Map<DecoderColumnHandle, FieldValueProvider> decodedRow, DecoderColumnHandle handle)
    {
        FieldValueProvider provider = decodedRow.get(handle);
        assertNotNull(provider);
        return provider.getBlock();
    }

    @Test
    public void testInvalidExtraneousParameters()
    {
        assertThatThrownBy(() -> singleColumnDecoder(BigintType.BIGINT, "mapping", null, "hint", false, false, false))
                .isInstanceOf(PrestoException.class)
                .hasMessageMatching("unexpected format hint 'hint' defined for column 'some_column'");

        assertThatThrownBy(() -> singleColumnDecoder(BigintType.BIGINT, "mapping", null, null, false, false, true))
                .isInstanceOf(PrestoException.class)
                .hasMessageMatching("unexpected internal column 'some_column'");
    }

    @Test
    public void testSupportedDataTypeValidation()
    {
        // supported types
        singleColumnDecoder(BigintType.BIGINT);
        singleColumnDecoder(VarbinaryType.VARBINARY);
        singleColumnDecoder(BooleanType.BOOLEAN);
        singleColumnDecoder(DoubleType.DOUBLE);
        singleColumnDecoder(createUnboundedVarcharType());
        singleColumnDecoder(createVarcharType(100));
        singleColumnDecoder(new ArrayType(BigintType.BIGINT));
        singleColumnDecoder(VARCHAR_MAP_TYPE);
        singleColumnDecoder(DOUBLE_MAP_TYPE);

        // some unsupported types
        assertUnsupportedColumnTypeException(() -> singleColumnDecoder(REAL));
        assertUnsupportedColumnTypeException(() -> singleColumnDecoder(IntegerType.INTEGER));
        assertUnsupportedColumnTypeException(() -> singleColumnDecoder(SmallintType.SMALLINT));
        assertUnsupportedColumnTypeException(() -> singleColumnDecoder(TinyintType.TINYINT));
        assertUnsupportedColumnTypeException(() -> singleColumnDecoder(DecimalType.createDecimalType(10, 4)));
        assertUnsupportedColumnTypeException(() -> singleColumnDecoder(new ArrayType(REAL)));
        assertUnsupportedColumnTypeException(() -> singleColumnDecoder(REAL_MAP_TYPE));
    }

    private void assertUnsupportedColumnTypeException(ThrowableAssert.ThrowingCallable callable)
    {
        assertThatThrownBy(callable)
                .isInstanceOf(PrestoException.class)
                .hasMessageMatching("Unsupported column type .* for column .*");
    }

    private void singleColumnDecoder(Type columnType)
    {
        String someSchema = getAvroSchema("dummy", "\"long\"");
        DECODER_FACTORY.create(ImmutableMap.of(DATA_SCHEMA, someSchema), ImmutableSet.of(new DecoderTestColumnHandle(0, "some_column", columnType, "0", null, null, false, false, false)));
    }

    private void singleColumnDecoder(Type columnType, String mapping, String dataFormat, String formatHint, boolean keyDecoder, boolean hidden, boolean internal)
    {
        String someSchema = getAvroSchema("dummy", "\"long\"");
        DECODER_FACTORY.create(ImmutableMap.of(DATA_SCHEMA, someSchema), ImmutableSet.of(new DecoderTestColumnHandle(0, "some_column", columnType, mapping, dataFormat, formatHint, keyDecoder, hidden, internal)));
    }
}<|MERGE_RESOLUTION|>--- conflicted
+++ resolved
@@ -77,15 +77,9 @@
     private static final AvroRowDecoderFactory DECODER_FACTORY = new AvroRowDecoderFactory();
 
     private static final Metadata METADATA = createTestMetadataManager();
-<<<<<<< HEAD
-    private static final Type VARCHAR_MAP_TYPE = METADATA.getType(parseTypeSignature("map(varchar,varchar)"));
-    private static final Type DOUBLE_MAP_TYPE = METADATA.getType(parseTypeSignature("map(varchar,double)"));
-    private static final Type REAL_MAP_TYPE = METADATA.getType(parseTypeSignature("map(varchar,real)"));
-=======
-    private static final Type VACHAR_MAP_TYPE = METADATA.getType(mapType(VARCHAR.getTypeSignature(), VARCHAR.getTypeSignature()));
+    private static final Type VARCHAR_MAP_TYPE = METADATA.getType(mapType(VARCHAR.getTypeSignature(), VARCHAR.getTypeSignature()));
     private static final Type DOUBLE_MAP_TYPE = METADATA.getType(mapType(VARCHAR.getTypeSignature(), DOUBLE.getTypeSignature()));
     private static final Type REAL_MAP_TYPE = METADATA.getType(mapType(VARCHAR.getTypeSignature(), REAL.getTypeSignature()));
->>>>>>> 77f347bd
 
     private static String getAvroSchema(String name, String dataType)
     {
