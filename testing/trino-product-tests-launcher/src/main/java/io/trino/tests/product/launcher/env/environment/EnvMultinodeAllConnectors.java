/*
 * Licensed under the Apache License, Version 2.0 (the "License");
 * you may not use this file except in compliance with the License.
 * You may obtain a copy of the License at
 *
 *     http://www.apache.org/licenses/LICENSE-2.0
 *
 * Unless required by applicable law or agreed to in writing, software
 * distributed under the License is distributed on an "AS IS" BASIS,
 * WITHOUT WARRANTIES OR CONDITIONS OF ANY KIND, either express or implied.
 * See the License for the specific language governing permissions and
 * limitations under the License.
 */
package io.trino.tests.product.launcher.env.environment;

import io.trino.tests.product.launcher.docker.DockerFiles;
import io.trino.tests.product.launcher.docker.DockerFiles.ResourceProvider;
import io.trino.tests.product.launcher.env.Environment;
import io.trino.tests.product.launcher.env.EnvironmentProvider;
import io.trino.tests.product.launcher.env.common.StandardMultinode;
import io.trino.tests.product.launcher.env.common.TestsEnvironment;

import javax.inject.Inject;

import java.util.List;

import static io.trino.tests.product.launcher.env.EnvironmentContainers.isTrinoContainer;
import static io.trino.tests.product.launcher.env.common.Standard.CONTAINER_TRINO_ETC;
import static io.trino.tests.product.launcher.env.common.Standard.CONTAINER_TRINO_JVM_CONFIG;
import static org.testcontainers.utility.MountableFile.forHostPath;

@TestsEnvironment
public final class EnvMultinodeAllConnectors
        extends EnvironmentProvider
{
    private final ResourceProvider configDir;

    @Inject
    public EnvMultinodeAllConnectors(StandardMultinode standardMultinode, DockerFiles dockerFiles)
    {
        super(standardMultinode);
        this.configDir = dockerFiles.getDockerFilesHostDirectory("conf/environment/multinode-all/");
    }

    @Override
    public void extendEnvironment(Environment.Builder builder)
    {
        // blackhole, jmx, tpch are already configured in Standard base env
        List.of(
                        // TODO accumulo needs to connect to ZooKeeper, it won't start otherwise
                        //"accumulo",
                        "atop",
                        "bigquery",
                        "cassandra",
                        "clickhouse",
                        "druid",
                        "delta_lake",
                        "elasticsearch",
                        "gsheets",
                        "hive",
                        "hudi",
                        "iceberg",
<<<<<<< HEAD
                        "influxdb",
=======
                        "ignite",
>>>>>>> 92e5d111
                        "kafka",
                        "kinesis",
                        "kudu",
                        "localfile",
                        "mariadb",
                        "memory",
                        "singlestore",
                        "mongodb",
                        "mysql",
                        "oracle",
                        "phoenix5",
                        "pinot",
                        "postgresql",
                        "prometheus",
                        "raptor_legacy",
                        "redis",
                        "redshift",
                        "sqlserver",
                        "trino_thrift",
                        "tpcds")
                .forEach(connector -> builder.addConnector(
                        connector,
                        forHostPath(configDir.getPath(connector + ".properties"))));
        builder.configureContainers(container -> {
            if (isTrinoContainer(container.getLogicalName())) {
                container.withCopyFileToContainer(
                        forHostPath(configDir.getPath("google-sheets-auth.json")),
                        CONTAINER_TRINO_ETC + "/catalog/google-sheets-auth.json");
                container.withCopyFileToContainer(
                        forHostPath(configDir.getPath("prometheus-bearer.txt")),
                        CONTAINER_TRINO_ETC + "/catalog/prometheus-bearer.txt");
                container.withCopyFileToContainer(
                        forHostPath(configDir.getPath("jvm.config")),
                        CONTAINER_TRINO_JVM_CONFIG);
            }
        });
    }
}<|MERGE_RESOLUTION|>--- conflicted
+++ resolved
@@ -60,11 +60,8 @@
                         "hive",
                         "hudi",
                         "iceberg",
-<<<<<<< HEAD
+                        "ignite",
                         "influxdb",
-=======
-                        "ignite",
->>>>>>> 92e5d111
                         "kafka",
                         "kinesis",
                         "kudu",
