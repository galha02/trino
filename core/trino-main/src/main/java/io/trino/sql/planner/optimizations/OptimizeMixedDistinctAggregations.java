--- conflicted
+++ resolved
@@ -89,13 +89,8 @@
     @Override
     public PlanNode optimize(PlanNode plan, Context context)
     {
-<<<<<<< HEAD
-        if (isOptimizeDistinctAggregationEnabled(session)) {
-            return SimplePlanRewriter.rewriteWith(new Optimizer(idAllocator, symbolAllocator, metadata), plan, Optional.empty());
-=======
         if (isOptimizeDistinctAggregationEnabled(context.session())) {
             return SimplePlanRewriter.rewriteWith(new Optimizer(context.idAllocator(), context.symbolAllocator(), metadata), plan, Optional.empty());
->>>>>>> 1e4e3c46
         }
 
         return plan;
