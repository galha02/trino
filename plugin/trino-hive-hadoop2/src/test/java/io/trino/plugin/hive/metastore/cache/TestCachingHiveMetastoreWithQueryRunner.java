/*
 * Licensed under the Apache License, Version 2.0 (the "License");
 * you may not use this file except in compliance with the License.
 * You may obtain a copy of the License at
 *
 *     http://www.apache.org/licenses/LICENSE-2.0
 *
 * Unless required by applicable law or agreed to in writing, software
 * distributed under the License is distributed on an "AS IS" BASIS,
 * WITHOUT WARRANTIES OR CONDITIONS OF ANY KIND, either express or implied.
 * See the License for the specific language governing permissions and
 * limitations under the License.
 */
package io.trino.plugin.hive.metastore.cache;

import com.google.common.collect.ImmutableList;
import com.google.common.collect.ImmutableMap;
import io.trino.Session;
import io.trino.plugin.hive.HivePlugin;
import io.trino.spi.security.Identity;
import io.trino.spi.security.SelectedRole;
import io.trino.testing.DistributedQueryRunner;
import org.testng.annotations.AfterMethod;
import org.testng.annotations.BeforeMethod;
import org.testng.annotations.DataProvider;
import org.testng.annotations.Test;

import java.io.File;
import java.io.IOException;
import java.util.List;
import java.util.Optional;

import static com.google.common.collect.Lists.cartesianProduct;
import static com.google.common.io.MoreFiles.deleteRecursively;
import static com.google.common.io.RecursiveDeleteOption.ALLOW_INSECURE;
import static io.trino.spi.security.SelectedRole.Type.ROLE;
import static io.trino.testing.TestingSession.testSessionBuilder;
import static java.nio.file.Files.createTempDirectory;
import static org.assertj.core.api.Assertions.assertThatThrownBy;

@SuppressWarnings("UnstableApiUsage")
@Test(singleThreaded = true)
public class TestCachingHiveMetastoreWithQueryRunner
{
    private static final String CATALOG = "test";
    private static final String SCHEMA = "test";
    private static final Session ADMIN = getTestSession(Identity.forUser("admin")
            .withRole(CATALOG, new SelectedRole(ROLE, Optional.of("admin")))
            .build());
    private static final String ALICE_NAME = "alice";
    private static final Session ALICE = getTestSession(new Identity.Builder(ALICE_NAME).build());

    private DistributedQueryRunner queryRunner;
    private File temporaryDirectory;

    @BeforeMethod
    public void createQueryRunner()
            throws Exception
    {
        queryRunner = DistributedQueryRunner
                .builder(ADMIN)
                .setNodeCount(1)
                .build();
<<<<<<< HEAD
        queryRunner.installPlugin(new HiveHadoop2Plugin());
        temporaryDirectory = createTempDirectory("tmp").toFile();
        queryRunner.createCatalog(CATALOG, "hive-hadoop2", ImmutableMap.of(
=======
        queryRunner.installPlugin(new HivePlugin());
        temporaryDirectory = createTempDir();
        queryRunner.createCatalog(CATALOG, "hive", ImmutableMap.of(
>>>>>>> 89fd2ec0
                "hive.metastore", "file",
                "hive.metastore.catalog.dir", temporaryDirectory.toURI().toString(),
                "hive.security", "sql-standard",
                "hive.metastore-cache-ttl", "60m",
                "hive.metastore-refresh-interval", "10m"));
        queryRunner.execute(ADMIN, "CREATE SCHEMA " + SCHEMA);
        queryRunner.execute("CREATE TABLE test (test INT)");
    }

    @AfterMethod(alwaysRun = true)
    public void cleanUp()
            throws IOException
    {
        queryRunner.close();

        if (temporaryDirectory != null) {
            deleteRecursively(temporaryDirectory.toPath(), ALLOW_INSECURE);
        }
    }

    private static Session getTestSession(Identity identity)
    {
        return testSessionBuilder()
                .setCatalog(CATALOG)
                .setSchema(SCHEMA)
                .setIdentity(identity)
                .build();
    }

    @Test
    public void testCacheRefreshOnGrantAndRevoke()
    {
        assertThatThrownBy(() -> queryRunner.execute(ALICE, "SELECT * FROM test"))
                .hasMessageContaining("Access Denied");
        queryRunner.execute("GRANT SELECT ON test TO " + ALICE_NAME);
        queryRunner.execute(ALICE, "SELECT * FROM test");
        queryRunner.execute("REVOKE SELECT ON test FROM " + ALICE_NAME);
        assertThatThrownBy(() -> queryRunner.execute(ALICE, "SELECT * FROM test"))
                .hasMessageContaining("Access Denied");
    }

    @Test(dataProvider = "testCacheRefreshOnRoleGrantAndRevokeParams")
    public void testCacheRefreshOnRoleGrantAndRevoke(List<String> grantRoleStatements, String revokeRoleStatement)
    {
        assertThatThrownBy(() -> queryRunner.execute(ALICE, "SELECT * FROM test"))
                .hasMessageContaining("Access Denied");
        queryRunner.execute("CREATE ROLE test_role");
        grantRoleStatements.forEach(queryRunner::execute);
        queryRunner.execute(ALICE, "SELECT * FROM test");
        queryRunner.execute(revokeRoleStatement);
        assertThatThrownBy(() -> queryRunner.execute(ALICE, "SELECT * FROM test"))
                .hasMessageContaining("Access Denied");
    }

    @DataProvider
    private Object[][] testCacheRefreshOnRoleGrantAndRevokeParams()
    {
        String grantSelectStatement = "GRANT SELECT ON test TO ROLE test_role";
        String grantRoleStatement = "GRANT test_role TO " + ALICE_NAME;
        List<List<String>> grantRoleStatements = ImmutableList.of(
                ImmutableList.of(grantSelectStatement, grantRoleStatement),
                ImmutableList.of(grantRoleStatement, grantSelectStatement));
        List<String> revokeRoleStatements = ImmutableList.of(
                "DROP ROLE test_role",
                "REVOKE SELECT ON test FROM ROLE test_role",
                "REVOKE test_role FROM " + ALICE_NAME);
        return cartesianProduct(grantRoleStatements, revokeRoleStatements).stream()
                .map(a -> a.toArray(Object[]::new)).toArray(Object[][]::new);
    }
}<|MERGE_RESOLUTION|>--- conflicted
+++ resolved
@@ -31,6 +31,7 @@
 import java.util.Optional;
 
 import static com.google.common.collect.Lists.cartesianProduct;
+import static com.google.common.io.Files.createTempDir;
 import static com.google.common.io.MoreFiles.deleteRecursively;
 import static com.google.common.io.RecursiveDeleteOption.ALLOW_INSECURE;
 import static io.trino.spi.security.SelectedRole.Type.ROLE;
@@ -61,15 +62,9 @@
                 .builder(ADMIN)
                 .setNodeCount(1)
                 .build();
-<<<<<<< HEAD
-        queryRunner.installPlugin(new HiveHadoop2Plugin());
+        queryRunner.installPlugin(new HivePlugin());
         temporaryDirectory = createTempDirectory("tmp").toFile();
-        queryRunner.createCatalog(CATALOG, "hive-hadoop2", ImmutableMap.of(
-=======
-        queryRunner.installPlugin(new HivePlugin());
-        temporaryDirectory = createTempDir();
         queryRunner.createCatalog(CATALOG, "hive", ImmutableMap.of(
->>>>>>> 89fd2ec0
                 "hive.metastore", "file",
                 "hive.metastore.catalog.dir", temporaryDirectory.toURI().toString(),
                 "hive.security", "sql-standard",
