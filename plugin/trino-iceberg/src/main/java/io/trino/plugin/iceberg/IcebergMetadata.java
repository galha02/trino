--- conflicted
+++ resolved
@@ -856,7 +856,6 @@
      */
     private ConnectorTableMetadata getTableMetadata(ConnectorSession session, SchemaTableName table)
     {
-<<<<<<< HEAD
         if (useMetastore(session)) {
             if (metastore.getTable(new HiveIdentity(session), table.getSchemaName(), table.getTableName()).isEmpty()) {
                 throw new TableNotFoundException(table);
@@ -868,9 +867,7 @@
             }
         }
 
-=======
         // getIcebergTable throws TableNotFoundException when table not found
->>>>>>> 7ad8a6a7
         org.apache.iceberg.Table icebergTable = getIcebergTable(session, table);
 
         List<ColumnMetadata> columns = getColumnMetadatas(icebergTable);
