--- conflicted
+++ resolved
@@ -42,14 +42,10 @@
                 .setCatalogId(null)
                 .setPartitionSegments(5)
                 .setGetPartitionThreads(20)
-<<<<<<< HEAD
-                .setAssumeCanonicalPartitionKeys(false));
-=======
                 .setAssumeCanonicalPartitionKeys(false)
-                .setSessionIdentifier(false));
                 .setReadStatisticsThreads(1)
                 .setWriteStatisticsThreads(1));
->>>>>>> 78f27a82
+
     }
 
     @Test
@@ -91,14 +87,9 @@
                 .setCatalogId("0123456789")
                 .setPartitionSegments(10)
                 .setGetPartitionThreads(42)
-<<<<<<< HEAD
-                .setAssumeCanonicalPartitionKeys(true);
-=======
                 .setAssumeCanonicalPartitionKeys(true)
-                .setSessionIdentifier(true);
                 .setReadStatisticsThreads(42)
                 .setWriteStatisticsThreads(43);
->>>>>>> 78f27a82
 
         assertFullMapping(properties, expected);
     }
