--- conflicted
+++ resolved
@@ -629,81 +629,33 @@
     }
 
     @Test
-<<<<<<< HEAD
     public void testApplyFilterAndLimit()
     {
         long partitionNum = (long) computeScalar("SELECT count(distinct _partition_id) partition_num FROM kafka.tpch.customer");
 
         assertQuery("SELECT _partition_id, _partition_offset" +
                         " FROM kafka.tpch.customer" +
-                        " WHERE _partition_id = 0 AND _partition_offset > 100" +
-                        " LIMIT 100",
-                "SELECT _partition_id, _partition_offset" +
-                        " FROM kafka.tpch.customer" +
-=======
-    public void testApplyFilterAndLimit() {
-        long partitionNum = (long) computeScalar("SELECT count(distinct _partition_id) partition_num FROM tpch.customer");
+                        " WHERE _partition_id = 0 AND _partition_offset > 10" +
+                        " LIMIT 5",
+                "VALUES (0, 11), (0, 12), (0, 13), (0, 14), (0, 15)");
 
         assertQuery("SELECT _partition_id, _partition_offset" +
-                        " FROM tpch.customer" +
-                        " WHERE _partition_id = 0 AND _partition_offset > 100" +
-                        " LIMIT 100",
-                "SELECT _partition_id, _partition_offset" +
-                        " FROM tpch.customer" +
->>>>>>> c3c48f97
-                        " WHERE _partition_id = 0 AND _partition_offset > 100" +
-                        " ORDER BY _partition_offset" +
-                        " LIMIT 100");
-
-        assertQuery("SELECT _partition_id, _partition_offset" +
-<<<<<<< HEAD
                         " FROM kafka.tpch.customer" +
                         " WHERE _partition_id = 0" +
-                        " LIMIT 100",
-                "SELECT _partition_id, _partition_offset" +
-                        " FROM kafka.tpch.customer" +
-=======
-                        " FROM tpch.customer" +
-                        " WHERE _partition_id = 0" +
-                        " LIMIT 100",
-                "SELECT _partition_id, _partition_offset" +
-                        " FROM tpch.customer" +
->>>>>>> c3c48f97
-                        " WHERE _partition_id = 0" +
-                        " ORDER BY _partition_offset" +
-                        " LIMIT 100");
+                        " LIMIT 5",
+                "VALUES (0, 0), (0, 1), (0, 2), (0, 3), (0, 4)");
 
         if (partitionNum == 1) {
             assertQuery("SELECT _partition_id, _partition_offset" +
-<<<<<<< HEAD
+                            " FROM kafka.tpch.customer" +
+                            " LIMIT 5",
+                    "VALUES (0, 0), (0, 1), (0, 2), (0, 3), (0, 4)");
+        }
+        else {
+            assertQuery("SELECT _partition_offset" +
                             " FROM kafka.tpch.customer" +
                             " LIMIT 100",
-                    "SELECT _partition_id, _partition_offset" +
-                            " FROM kafka.tpch.customer" +
-=======
-                            " FROM tpch.customer" +
-                            " LIMIT 100",
-                    "SELECT _partition_id, _partition_offset" +
-                            " FROM tpch.customer" +
->>>>>>> c3c48f97
-                            " ORDER BY _partition_offset" +
-                            " LIMIT 100");
-        }
-        else {
-            assertQuery("SELECT _partition_offset" +
-<<<<<<< HEAD
-                            " FROM kafka.tpch.customer" +
-                            " LIMIT 100",
-                    "SELECT _partition_offset" +
-                            " FROM kafka.tpch.customer" +
-=======
-                            " FROM tpch.customer" +
-                            " LIMIT 100",
-                    "SELECT _partition_offset" +
-                            " FROM tpch.customer" +
->>>>>>> c3c48f97
-                            " ORDER BY _partition_offset" +
-                            " LIMIT 100");
+                    "VALUES (0), (1), (2), (3), (4)");
         }
     }
 }