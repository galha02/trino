--- conflicted
+++ resolved
@@ -192,11 +192,8 @@
 import static io.prestosql.plugin.hive.util.ConfigurationUtils.toJobConf;
 import static io.prestosql.plugin.hive.util.HiveBucketing.containsTimestampBucketedV2;
 import static io.prestosql.plugin.hive.util.HiveBucketing.getHiveBucketHandle;
-<<<<<<< HEAD
-=======
 import static io.prestosql.plugin.hive.util.HiveUtil.PRESTO_VIEW_FLAG;
 import static io.prestosql.plugin.hive.util.HiveUtil.buildHiveViewConnectorDefinition;
->>>>>>> 1cbfa096
 import static io.prestosql.plugin.hive.util.HiveUtil.columnExtraInfo;
 import static io.prestosql.plugin.hive.util.HiveUtil.getPartitionKeyColumnHandles;
 import static io.prestosql.plugin.hive.util.HiveUtil.hiveColumnHandles;
@@ -1694,37 +1691,11 @@
     @Override
     public Optional<ConnectorViewDefinition> getView(ConnectorSession session, SchemaTableName viewName)
     {
-<<<<<<< HEAD
         HiveIdentity identity = new HiveIdentity(session);
 
         return metastore.getTable(identity, viewName.getSchemaName(), viewName.getTableName())
                 .filter(HiveUtil::isPrestoView)
                 .map(HiveUtil::buildViewDefinition);
-=======
-        return metastore.getTable(new HiveIdentity(session), viewName.getSchemaName(), viewName.getTableName())
-                .flatMap(view -> {
-                    if (isPrestoView(view)) {
-                        ConnectorViewDefinition definition = decodeViewData(view.getViewOriginalText()
-                                .orElseThrow(() -> new PrestoException(HIVE_INVALID_METADATA, "No view original text: " + viewName)));
-                        // use owner from table metadata if it exists
-                        if (view.getOwner() != null && !definition.isRunAsInvoker()) {
-                            definition = new ConnectorViewDefinition(
-                                    definition.getOriginalSql(),
-                                    definition.getCatalog(),
-                                    definition.getSchema(),
-                                    definition.getColumns(),
-                                    definition.getComment(),
-                                    Optional.of(view.getOwner()),
-                                    false);
-                        }
-                        return Optional.of(definition);
-                    }
-                    if (translateHiveViews && isHiveOrPrestoView(view)) {
-                        return Optional.of(buildHiveViewConnectorDefinition(catalogName, view));
-                    }
-                    return Optional.empty();
-                });
->>>>>>> 1cbfa096
     }
 
     private boolean isHiveOrPrestoView(Table table)
