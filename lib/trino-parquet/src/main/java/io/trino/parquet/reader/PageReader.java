/*
 * Licensed under the Apache License, Version 2.0 (the "License");
 * you may not use this file except in compliance with the License.
 * You may obtain a copy of the License at
 *
 *     http://www.apache.org/licenses/LICENSE-2.0
 *
 * Unless required by applicable law or agreed to in writing, software
 * distributed under the License is distributed on an "AS IS" BASIS,
 * WITHOUT WARRANTIES OR CONDITIONS OF ANY KIND, either express or implied.
 * See the License for the specific language governing permissions and
 * limitations under the License.
 */
package io.trino.parquet.reader;

import io.trino.parquet.DataPage;
import io.trino.parquet.DataPageV1;
import io.trino.parquet.DataPageV2;
import io.trino.parquet.DictionaryPage;
import org.apache.parquet.hadoop.metadata.CompressionCodecName;

import java.io.IOException;
import java.util.LinkedList;

import static io.trino.parquet.ParquetCompressionUtils.decompress;

<<<<<<< HEAD
public class PageReader
=======
final class PageReader
>>>>>>> 66989c60
{
    private final CompressionCodecName codec;
    private final long valueCount;
    private final LinkedList<DataPage> compressedPages;
    private final DictionaryPage compressedDictionaryPage;

    /**
     * @param compressedPages This parameter will be mutated destructively as {@link DataPage} entries are removed as part of {@link #readPage()}. The caller
     * should not retain a reference to this list after passing it in as a constructor argument.
     */
    public PageReader(CompressionCodecName codec,
                      LinkedList<DataPage> compressedPages,
                      DictionaryPage compressedDictionaryPage,
                      long valueCount)
    {
        this.codec = codec;
        this.compressedPages = compressedPages;
        this.compressedDictionaryPage = compressedDictionaryPage;
        this.valueCount = valueCount;
    }

    public long getTotalValueCount()
    {
        return valueCount;
    }

    public DataPage readPage()
    {
        if (compressedPages.isEmpty()) {
            return null;
        }
        DataPage compressedPage = compressedPages.removeFirst();
        try {
            if (compressedPage instanceof DataPageV1) {
                DataPageV1 dataPageV1 = (DataPageV1) compressedPage;
                return new DataPageV1(
                        decompress(codec, dataPageV1.getSlice(), dataPageV1.getUncompressedSize()),
                        dataPageV1.getValueCount(),
                        dataPageV1.getUncompressedSize(),
                        dataPageV1.getFirstRowIndex(),
                        dataPageV1.getRepetitionLevelEncoding(),
                        dataPageV1.getDefinitionLevelEncoding(),
                        dataPageV1.getValueEncoding());
            }
            DataPageV2 dataPageV2 = (DataPageV2) compressedPage;
            if (!dataPageV2.isCompressed()) {
                return dataPageV2;
            }
            int uncompressedSize = dataPageV2.getUncompressedSize()
                    - dataPageV2.getDefinitionLevels().length()
                    - dataPageV2.getRepetitionLevels().length();
            return new DataPageV2(
                    dataPageV2.getRowCount(),
                    dataPageV2.getNullCount(),
                    dataPageV2.getValueCount(),
                    dataPageV2.getRepetitionLevels(),
                    dataPageV2.getDefinitionLevels(),
                    dataPageV2.getDataEncoding(),
                    decompress(codec, dataPageV2.getSlice(), uncompressedSize),
                    dataPageV2.getUncompressedSize(),
                    dataPageV2.getFirstRowIndex(),
                    dataPageV2.getStatistics(),
                    false);
        }
        catch (IOException e) {
            throw new RuntimeException("Could not decompress page", e);
        }
    }

    public DictionaryPage readDictionaryPage()
    {
        if (compressedDictionaryPage == null) {
            return null;
        }
        try {
            return new DictionaryPage(
                    decompress(codec, compressedDictionaryPage.getSlice(), compressedDictionaryPage.getUncompressedSize()),
                    compressedDictionaryPage.getDictionarySize(),
                    compressedDictionaryPage.getEncoding());
        }
        catch (IOException e) {
            throw new RuntimeException("Error reading dictionary page", e);
        }
    }
}<|MERGE_RESOLUTION|>--- conflicted
+++ resolved
@@ -24,11 +24,7 @@
 
 import static io.trino.parquet.ParquetCompressionUtils.decompress;
 
-<<<<<<< HEAD
 public class PageReader
-=======
-final class PageReader
->>>>>>> 66989c60
 {
     private final CompressionCodecName codec;
     private final long valueCount;
