<?xml version="1.0" encoding="UTF-8"?>
<project xmlns="http://maven.apache.org/POM/4.0.0" xmlns:xsi="http://www.w3.org/2001/XMLSchema-instance" xsi:schemaLocation="http://maven.apache.org/POM/4.0.0 http://maven.apache.org/xsd/maven-4.0.0.xsd">
    <modelVersion>4.0.0</modelVersion>

    <parent>
        <groupId>io.prestosql</groupId>
        <artifactId>presto-root</artifactId>
        <version>330-SNAPSHOT</version>
    </parent>

    <artifactId>presto-hive-hadoop2</artifactId>
    <description>Presto - Hive Connector - Apache Hadoop 2.x</description>
    <packaging>presto-plugin</packaging>

    <properties>
        <air.main.basedir>${project.parent.basedir}</air.main.basedir>
    </properties>

    <dependencies>
        <dependency>
            <groupId>io.prestosql</groupId>
            <artifactId>presto-hive</artifactId>
        </dependency>

        <dependency>
            <groupId>com.google.guava</groupId>
            <artifactId>guava</artifactId>
        </dependency>

        <!-- used by tests but also needed transitively -->
        <dependency>
            <groupId>io.prestosql.hadoop</groupId>
            <artifactId>hadoop-apache</artifactId>
            <scope>runtime</scope>
        </dependency>

        <!-- Presto SPI -->
        <dependency>
            <groupId>io.prestosql</groupId>
            <artifactId>presto-spi</artifactId>
            <scope>provided</scope>
        </dependency>

        <dependency>
            <groupId>io.airlift</groupId>
            <artifactId>slice</artifactId>
            <scope>provided</scope>
        </dependency>

        <dependency>
            <groupId>com.fasterxml.jackson.core</groupId>
            <artifactId>jackson-annotations</artifactId>
            <scope>provided</scope>
        </dependency>

        <dependency>
            <groupId>org.alluxio</groupId>
            <artifactId>alluxio-shaded-client</artifactId>
            <scope>runtime</scope>
        </dependency>

        <dependency>
            <groupId>org.openjdk.jol</groupId>
            <artifactId>jol-core</artifactId>
            <scope>provided</scope>
        </dependency>

        <!-- for testing -->
        <dependency>
            <groupId>org.testng</groupId>
            <artifactId>testng</artifactId>
            <scope>test</scope>
        </dependency>

        <dependency>
            <groupId>io.airlift</groupId>
            <artifactId>testing</artifactId>
            <scope>test</scope>
        </dependency>

        <dependency>
            <groupId>org.assertj</groupId>
            <artifactId>assertj-core</artifactId>
            <scope>test</scope>
        </dependency>

        <dependency>
            <groupId>io.prestosql</groupId>
            <artifactId>presto-hive</artifactId>
            <type>test-jar</type>
            <scope>test</scope>
        </dependency>

        <dependency>
            <groupId>io.prestosql</groupId>
            <artifactId>presto-main</artifactId>
            <scope>test</scope>
        </dependency>

        <dependency>
            <groupId>io.prestosql</groupId>
            <artifactId>presto-testing</artifactId>
            <scope>test</scope>
        </dependency>
    </dependencies>

    <profiles>
        <profile>
            <id>default</id>
            <activation>
                <activeByDefault>true</activeByDefault>
            </activation>
            <build>
                <plugins>
                    <plugin>
                        <groupId>org.apache.maven.plugins</groupId>
                        <artifactId>maven-surefire-plugin</artifactId>
                        <configuration>
                            <excludes>
                                <exclude>**/TestHive.java</exclude>
                                <exclude>**/TestHiveAlluxioMetastore.java</exclude>
                                <exclude>**/TestHiveFileSystemS3.java</exclude>
                                <exclude>**/TestHiveFileSystemS3SelectPushdown.java</exclude>
                                <exclude>**/TestHiveFileSystemWasb.java</exclude>
                                <exclude>**/TestHiveFileSystemAbfs.java</exclude>
                                <exclude>**/TestHiveFileSystemAdl.java</exclude>
                                <exclude>**/TestHiveAzure.java</exclude>
                            </excludes>
                        </configuration>
                    </plugin>
                </plugins>
            </build>
        </profile>
        <profile>
            <id>test-hive-hadoop2</id>
            <build>
                <plugins>
                    <plugin>
                        <groupId>org.apache.maven.plugins</groupId>
                        <artifactId>maven-surefire-plugin</artifactId>
                        <configuration>
                            <includes>
                                <include>**/TestHive.java</include>
                            </includes>
                        </configuration>
                    </plugin>
                </plugins>
            </build>
        </profile>
        <profile>
            <id>test-hive-hadoop2-s3</id>
            <build>
                <plugins>
                    <plugin>
                        <groupId>org.apache.maven.plugins</groupId>
                        <artifactId>maven-surefire-plugin</artifactId>
                        <configuration>
                            <includes>
                                <include>**/TestHiveFileSystemS3.java</include>
                                <include>**/TestHiveFileSystemS3SelectPushdown.java</include>
                            </includes>
                        </configuration>
                    </plugin>
                </plugins>
            </build>
        </profile>
<<<<<<< HEAD
      <profile>
        <id>test-hive-hadoop2-alluxio</id>
        <build>
          <plugins>
            <plugin>
              <groupId>org.apache.maven.plugins</groupId>
              <artifactId>maven-surefire-plugin</artifactId>
              <configuration>
                <includes>
                  <include>**/TestHiveAlluxioMetastore.java</include>
                </includes>
              </configuration>
            </plugin>
          </plugins>
        </build>
      </profile>
=======
        <profile>
            <id>test-hive-hadoop2-wasb</id>
            <build>
                <plugins>
                    <plugin>
                        <groupId>org.apache.maven.plugins</groupId>
                        <artifactId>maven-surefire-plugin</artifactId>
                        <configuration>
                            <includes>
                                <include>**/TestHiveFileSystemWasb.java</include>
                            </includes>
                        </configuration>
                    </plugin>
                </plugins>
            </build>
        </profile>
        <profile>
            <id>test-hive-hadoop2-abfs</id>
            <build>
                <plugins>
                    <plugin>
                        <groupId>org.apache.maven.plugins</groupId>
                        <artifactId>maven-surefire-plugin</artifactId>
                        <configuration>
                            <includes>
                                <include>**/TestHiveFileSystemAbfs.java</include>
                            </includes>
                        </configuration>
                    </plugin>
                </plugins>
            </build>
        </profile>
        <profile>
            <id>test-hive-hadoop2-adl</id>
            <build>
                <plugins>
                    <plugin>
                        <groupId>org.apache.maven.plugins</groupId>
                        <artifactId>maven-surefire-plugin</artifactId>
                        <configuration>
                            <includes>
                                <include>**/TestHiveFileSystemAdl.java</include>
                            </includes>
                        </configuration>
                    </plugin>
                </plugins>
            </build>
        </profile>
        <profile>
            <id>test-hive-hadoop2-hdinsight</id>
            <build>
                <plugins>
                    <plugin>
                        <groupId>org.apache.maven.plugins</groupId>
                        <artifactId>maven-surefire-plugin</artifactId>
                        <configuration>
                            <includes>
                                <include>**/TestHiveAzure.java</include>
                            </includes>
                        </configuration>
                    </plugin>
                </plugins>
            </build>
        </profile>
>>>>>>> ed89b466
    </profiles>
</project><|MERGE_RESOLUTION|>--- conflicted
+++ resolved
@@ -164,24 +164,22 @@
                 </plugins>
             </build>
         </profile>
-<<<<<<< HEAD
-      <profile>
-        <id>test-hive-hadoop2-alluxio</id>
-        <build>
-          <plugins>
-            <plugin>
-              <groupId>org.apache.maven.plugins</groupId>
-              <artifactId>maven-surefire-plugin</artifactId>
-              <configuration>
-                <includes>
-                  <include>**/TestHiveAlluxioMetastore.java</include>
-                </includes>
-              </configuration>
-            </plugin>
-          </plugins>
-        </build>
-      </profile>
-=======
+        <profile>
+          <id>test-hive-hadoop2-alluxio</id>
+          <build>
+            <plugins>
+              <plugin>
+                <groupId>org.apache.maven.plugins</groupId>
+                <artifactId>maven-surefire-plugin</artifactId>
+                <configuration>
+                  <includes>
+                    <include>**/TestHiveAlluxioMetastore.java</include>
+                  </includes>
+                </configuration>
+              </plugin>
+            </plugins>
+          </build>
+        </profile>
         <profile>
             <id>test-hive-hadoop2-wasb</id>
             <build>
@@ -246,6 +244,5 @@
                 </plugins>
             </build>
         </profile>
->>>>>>> ed89b466
     </profiles>
 </project>