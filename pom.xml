<?xml version="1.0" encoding="UTF-8"?>
<project xmlns="http://maven.apache.org/POM/4.0.0" xmlns:xsi="http://www.w3.org/2001/XMLSchema-instance" xsi:schemaLocation="http://maven.apache.org/POM/4.0.0 http://maven.apache.org/xsd/maven-4.0.0.xsd">
    <modelVersion>4.0.0</modelVersion>

    <parent>
        <groupId>io.airlift</groupId>
        <artifactId>airbase</artifactId>
        <version>106</version>
    </parent>

    <groupId>io.trino</groupId>
    <artifactId>trino-root</artifactId>
    <version>352-SNAPSHOT</version>

    <name>trino-root</name>
    <description>Trino</description>
    <packaging>pom</packaging>
    <url>https://trino.io</url>

    <inceptionYear>2012</inceptionYear>

    <licenses>
        <license>
            <name>Apache License 2.0</name>
            <url>http://www.apache.org/licenses/LICENSE-2.0</url>
            <distribution>repo</distribution>
        </license>
    </licenses>

    <scm>
        <connection>scm:git:git://github.com/trinodb/trino.git</connection>
        <url>https://github.com/trinodb/trino</url>
        <tag>HEAD</tag>
    </scm>

    <properties>
        <air.main.basedir>${project.basedir}</air.main.basedir>

        <air.check.skip-spotbugs>true</air.check.skip-spotbugs>
        <air.check.skip-pmd>true</air.check.skip-pmd>
        <air.check.skip-jacoco>true</air.check.skip-jacoco>

        <project.build.targetJdk>11</project.build.targetJdk>
        <air.java.version>11.0.7</air.java.version>
        <air.modernizer.java-version>8</air.modernizer.java-version>

        <dep.accumulo.version>1.7.4</dep.accumulo.version>
        <dep.accumulo-hadoop.version>2.7.7-1</dep.accumulo-hadoop.version>
        <dep.antlr.version>4.9</dep.antlr.version>
        <dep.airlift.version>202</dep.airlift.version>
        <dep.packaging.version>${dep.airlift.version}</dep.packaging.version>
        <dep.aws-sdk.version>1.11.921</dep.aws-sdk.version>
        <dep.okhttp.version>3.14.9</dep.okhttp.version>
        <dep.jdbi3.version>3.17.0</dep.jdbi3.version>
        <dep.oracle.version>19.3.0.0</dep.oracle.version>
        <dep.drift.version>1.14</dep.drift.version>
        <dep.scribejava.version>6.9.0</dep.scribejava.version>
        <dep.selenium.version>3.141.59</dep.selenium.version>
        <dep.tempto.version>183</dep.tempto.version>
        <dep.gcs.version>2.0.0</dep.gcs.version>
        <dep.errorprone.version>2.5.1</dep.errorprone.version>
        <dep.testcontainers.version>1.15.1</dep.testcontainers.version>
        <dep.docker-java.version>3.2.7</dep.docker-java.version>
        <dep.coral.version>1.0.12</dep.coral.version>
        <dep.confluent.version>5.5.2</dep.confluent.version>

        <!--
          America/Bahia_Banderas has:
           - offset change since 1970 (offset Jan 1970: -08:00, offset Jan 2018: -06:00)
           - DST (e.g. at 2017-04-02 02:00:00 clocks turned forward 1 hour; 2017-10-29 02:00:00 clocks turned backward 1 hour)
           - has forward offset change on first day of epoch (1970-01-01 00:00:00 clocks turned forward 1 hour)
           - had forward change at midnight (1970-01-01 00:00:00 clocks turned forward 1 hour)
          -->
        <air.test.timezone>America/Bahia_Banderas</air.test.timezone>
        <air.test.parallel>methods</air.test.parallel>
        <air.test.thread-count>2</air.test.thread-count>
        <!-- Be conservative about memory allotment, because tests start background process (e.g. docker containers) -->
        <air.test.jvmsize>3g</air.test.jvmsize>

        <air.javadoc.lint>-missing</air.javadoc.lint>
    </properties>

    <modules>
        <module>client/trino-cli</module>
        <module>client/trino-client</module>
        <module>client/trino-jdbc</module>
        <module>core/trino-main</module>
        <module>core/trino-parser</module>
        <module>core/trino-server</module>
        <module>core/trino-server-main</module>
        <module>core/trino-server-rpm</module>
        <module>core/trino-spi</module>
        <module>docs</module>
        <module>lib/trino-array</module>
        <module>lib/trino-geospatial-toolkit</module>
        <module>lib/trino-matching</module>
        <module>lib/trino-memory-context</module>
        <module>lib/trino-orc</module>
        <module>lib/trino-parquet</module>
        <module>lib/trino-plugin-toolkit</module>
        <module>lib/trino-rcfile</module>
        <module>lib/trino-record-decoder</module>
        <module>plugin/trino-accumulo</module>
        <module>plugin/trino-accumulo-iterators</module>
        <module>plugin/trino-atop</module>
        <module>plugin/trino-base-jdbc</module>
        <module>plugin/trino-bigquery</module>
        <module>plugin/trino-blackhole</module>
        <module>plugin/trino-cassandra</module>
        <module>plugin/trino-druid</module>
        <module>plugin/trino-elasticsearch</module>
        <module>plugin/trino-example-http</module>
        <module>plugin/trino-geospatial</module>
        <module>plugin/trino-google-sheets</module>
        <module>plugin/trino-hive</module>
        <module>plugin/trino-hive-hadoop2</module>
        <module>plugin/trino-iceberg</module>
        <module>plugin/trino-jmx</module>
        <module>plugin/trino-kafka</module>
        <module>plugin/trino-kinesis</module>
        <module>plugin/trino-kudu</module>
        <module>plugin/trino-local-file</module>
        <module>plugin/trino-memory</module>
        <module>plugin/trino-memsql</module>
        <module>plugin/trino-ml</module>
        <module>plugin/trino-mongodb</module>
        <module>plugin/trino-mysql</module>
        <module>plugin/trino-oracle</module>
        <module>plugin/trino-password-authenticators</module>
        <module>plugin/trino-phoenix</module>
        <module>plugin/trino-pinot</module>
        <module>plugin/trino-postgresql</module>
        <module>plugin/trino-prometheus</module>
        <module>plugin/trino-raptor-legacy</module>
        <module>plugin/trino-redis</module>
        <module>plugin/trino-redshift</module>
        <module>plugin/trino-resource-group-managers</module>
        <module>plugin/trino-session-property-managers</module>
        <module>plugin/trino-sqlserver</module>
        <module>plugin/trino-teradata-functions</module>
        <module>plugin/trino-thrift</module>
        <module>plugin/trino-thrift-api</module>
        <module>plugin/trino-thrift-testing-server</module>
        <module>plugin/trino-tpcds</module>
        <module>plugin/trino-tpch</module>
        <module>service/trino-proxy</module>
        <module>service/trino-verifier</module>
        <module>testing/trino-benchmark</module>
        <module>testing/trino-benchmark-driver</module>
        <module>testing/trino-benchto-benchmarks</module>
        <module>testing/trino-product-tests</module>
        <module>testing/trino-product-tests-launcher</module>
        <module>testing/trino-test-jdbc-compatibility-old-driver</module>
        <module>testing/trino-test-jdbc-compatibility-old-server</module>
        <module>testing/trino-testing</module>
        <module>testing/trino-testing-kafka</module>
        <module>testing/trino-testng-services</module>
        <module>testing/trino-tests</module>
    </modules>

    <repositories>
        <repository>
            <id>confluent</id>
            <url>http://packages.confluent.io/maven/</url>
            <snapshots>
                <enabled>false</enabled>
            </snapshots>
        </repository>
    </repositories>

    <dependencyManagement>
        <dependencies>
            <!-- Trino -->
            <dependency>
                <groupId>io.trino</groupId>
                <artifactId>trino-array</artifactId>
                <version>${project.version}</version>
            </dependency>

            <dependency>
                <groupId>io.trino</groupId>
                <artifactId>trino-base-jdbc</artifactId>
                <version>${project.version}</version>
            </dependency>

            <dependency>
                <groupId>io.trino</groupId>
                <artifactId>trino-base-jdbc</artifactId>
                <type>test-jar</type>
                <version>${project.version}</version>
            </dependency>

            <dependency>
                <groupId>io.trino</groupId>
                <artifactId>trino-benchmark</artifactId>
                <version>${project.version}</version>
            </dependency>

            <dependency>
                <groupId>io.trino</groupId>
                <artifactId>trino-benchto-benchmarks</artifactId>
                <version>${project.version}</version>
            </dependency>

            <dependency>
                <groupId>io.trino</groupId>
                <artifactId>trino-blackhole</artifactId>
                <version>${project.version}</version>
            </dependency>

            <dependency>
                <groupId>io.trino</groupId>
                <artifactId>trino-cli</artifactId>
                <version>${project.version}</version>
            </dependency>

            <dependency>
                <groupId>io.trino</groupId>
                <artifactId>trino-client</artifactId>
                <version>${project.version}</version>
            </dependency>

            <dependency>
                <groupId>io.trino</groupId>
                <artifactId>trino-elasticsearch</artifactId>
                <version>${project.version}</version>
            </dependency>

            <dependency>
                <groupId>io.trino</groupId>
                <artifactId>trino-example-http</artifactId>
                <version>${project.version}</version>
                <type>zip</type>
            </dependency>

            <dependency>
                <groupId>io.trino</groupId>
                <artifactId>trino-geospatial</artifactId>
                <version>${project.version}</version>
            </dependency>

            <dependency>
                <groupId>io.trino</groupId>
                <artifactId>trino-geospatial-toolkit</artifactId>
                <version>${project.version}</version>
            </dependency>

            <dependency>
                <groupId>io.trino</groupId>
                <artifactId>trino-hive</artifactId>
                <version>${project.version}</version>
            </dependency>

            <dependency>
                <groupId>io.trino</groupId>
                <artifactId>trino-hive</artifactId>
                <version>${project.version}</version>
                <type>test-jar</type>
            </dependency>

            <dependency>
                <groupId>io.trino</groupId>
                <artifactId>trino-hive-hadoop2</artifactId>
                <version>${project.version}</version>
            </dependency>

            <dependency>
                <groupId>io.trino</groupId>
                <artifactId>trino-iceberg</artifactId>
                <version>${project.version}</version>
            </dependency>

            <dependency>
                <groupId>io.trino</groupId>
                <artifactId>trino-jdbc</artifactId>
                <version>${project.version}</version>
            </dependency>

            <dependency>
                <groupId>io.trino</groupId>
                <artifactId>trino-local-file</artifactId>
                <version>${project.version}</version>
            </dependency>

            <dependency>
                <groupId>io.trino</groupId>
                <artifactId>trino-main</artifactId>
                <version>${project.version}</version>
            </dependency>

            <dependency>
                <groupId>io.trino</groupId>
                <artifactId>trino-main</artifactId>
                <version>${project.version}</version>
                <type>test-jar</type>
            </dependency>

            <dependency>
                <groupId>io.trino</groupId>
                <artifactId>trino-matching</artifactId>
                <version>${project.version}</version>
            </dependency>

            <dependency>
                <groupId>io.trino</groupId>
                <artifactId>trino-memory</artifactId>
                <version>${project.version}</version>
            </dependency>

            <dependency>
                <groupId>io.trino</groupId>
                <artifactId>trino-memory</artifactId>
                <type>test-jar</type>
                <version>${project.version}</version>
            </dependency>

            <dependency>
                <groupId>io.trino</groupId>
                <artifactId>trino-memory-context</artifactId>
                <version>${project.version}</version>
            </dependency>

            <dependency>
                <groupId>io.trino</groupId>
                <artifactId>trino-mongodb</artifactId>
                <version>${project.version}</version>
            </dependency>

            <dependency>
                <groupId>io.trino</groupId>
                <artifactId>trino-mysql</artifactId>
                <version>${project.version}</version>
            </dependency>

            <dependency>
                <groupId>io.trino</groupId>
                <artifactId>trino-orc</artifactId>
                <version>${project.version}</version>
            </dependency>

            <dependency>
                <groupId>io.trino</groupId>
                <artifactId>trino-parquet</artifactId>
                <version>${project.version}</version>
            </dependency>

            <dependency>
                <groupId>io.trino</groupId>
                <artifactId>trino-parser</artifactId>
                <version>${project.version}</version>
            </dependency>

            <dependency>
                <groupId>io.trino</groupId>
                <artifactId>trino-parser</artifactId>
                <version>${project.version}</version>
                <type>test-jar</type>
            </dependency>

            <dependency>
                <groupId>io.trino</groupId>
                <artifactId>trino-password-authenticators</artifactId>
                <version>${project.version}</version>
            </dependency>

            <dependency>
                <groupId>io.trino</groupId>
                <artifactId>trino-pinot</artifactId>
                <version>${project.version}</version>
            </dependency>

            <dependency>
                <groupId>io.trino</groupId>
                <artifactId>trino-plugin-toolkit</artifactId>
                <version>${project.version}</version>
            </dependency>

            <dependency>
                <groupId>io.trino</groupId>
                <artifactId>trino-product-tests</artifactId>
                <version>${project.version}</version>
            </dependency>

            <dependency>
                <groupId>io.trino</groupId>
                <artifactId>trino-raptor-legacy</artifactId>
                <version>${project.version}</version>
            </dependency>

            <dependency>
                <groupId>io.trino</groupId>
                <artifactId>trino-rcfile</artifactId>
                <version>${project.version}</version>
            </dependency>

            <dependency>
                <groupId>io.trino</groupId>
                <artifactId>trino-record-decoder</artifactId>
                <version>${project.version}</version>
            </dependency>

            <dependency>
                <groupId>io.trino</groupId>
                <artifactId>trino-resource-group-managers</artifactId>
                <version>${project.version}</version>
            </dependency>

            <dependency>
                <groupId>io.trino</groupId>
                <artifactId>trino-resource-group-managers</artifactId>
                <version>${project.version}</version>
                <type>test-jar</type>
            </dependency>

            <dependency>
                <groupId>io.trino</groupId>
                <artifactId>trino-server</artifactId>
                <version>${project.version}</version>
            </dependency>

            <dependency>
                <groupId>io.trino</groupId>
                <artifactId>trino-server-rpm</artifactId>
                <version>${project.version}</version>
            </dependency>

            <dependency>
                <groupId>io.trino</groupId>
                <artifactId>trino-session-property-managers</artifactId>
                <version>${project.version}</version>
            </dependency>

            <dependency>
                <groupId>io.trino</groupId>
                <artifactId>trino-session-property-managers</artifactId>
                <version>${project.version}</version>
                <type>test-jar</type>
            </dependency>

            <dependency>
                <groupId>io.trino</groupId>
                <artifactId>trino-spi</artifactId>
                <version>${project.version}</version>
            </dependency>

            <dependency>
                <groupId>io.trino</groupId>
                <artifactId>trino-spi</artifactId>
                <version>${project.version}</version>
                <type>test-jar</type>
            </dependency>

            <dependency>
                <groupId>io.trino</groupId>
                <artifactId>trino-sqlserver</artifactId>
                <version>${project.version}</version>
            </dependency>

            <dependency>
                <groupId>io.trino</groupId>
                <artifactId>trino-testing</artifactId>
                <version>${project.version}</version>
            </dependency>

            <dependency>
                <groupId>io.trino</groupId>
                <artifactId>trino-testing-kafka</artifactId>
                <version>${project.version}</version>
            </dependency>

            <dependency>
                <groupId>io.trino</groupId>
                <artifactId>trino-testng-services</artifactId>
                <version>${project.version}</version>
            </dependency>

            <dependency>
                <groupId>io.trino</groupId>
                <artifactId>trino-tests</artifactId>
                <version>${project.version}</version>
            </dependency>

            <dependency>
                <groupId>io.trino</groupId>
                <artifactId>trino-thrift</artifactId>
                <version>${project.version}</version>
                <type>zip</type>
            </dependency>

            <dependency>
                <groupId>io.trino</groupId>
                <artifactId>trino-thrift-api</artifactId>
                <version>${project.version}</version>
            </dependency>

            <dependency>
                <groupId>io.trino</groupId>
                <artifactId>trino-thrift-api</artifactId>
                <version>${project.version}</version>
                <type>test-jar</type>
            </dependency>

            <dependency>
                <groupId>io.trino</groupId>
                <artifactId>trino-thrift-testing-server</artifactId>
                <version>${project.version}</version>
            </dependency>

            <dependency>
                <groupId>io.trino</groupId>
                <artifactId>trino-tpcds</artifactId>
                <version>${project.version}</version>
            </dependency>

            <dependency>
                <groupId>io.trino</groupId>
                <artifactId>trino-tpch</artifactId>
                <version>${project.version}</version>
            </dependency>

            <!-- Trino external -->
            <dependency>
                <groupId>io.trino.cassandra</groupId>
                <artifactId>cassandra-driver</artifactId>
                <version>3.1.4-3</version>
            </dependency>

            <dependency>
                <groupId>io.trino.hadoop</groupId>
                <artifactId>hadoop-apache</artifactId>
                <version>3.2.0-10</version>
            </dependency>

            <dependency>
                <groupId>io.trino.hive</groupId>
                <artifactId>hive-apache</artifactId>
                <version>3.1.2-7</version>
            </dependency>

            <dependency>
                <groupId>io.trino.hive</groupId>
                <artifactId>hive-apache-jdbc</artifactId>
                <version>0.13.1-9</version>
            </dependency>

            <dependency>
                <groupId>io.trino.orc</groupId>
                <artifactId>orc-protobuf</artifactId>
                <version>11</version>
            </dependency>

            <dependency>
                <groupId>io.trino.tempto</groupId>
                <artifactId>tempto-core</artifactId>
                <version>${dep.tempto.version}</version>
                <exclusions>
                    <exclusion>
                        <groupId>com.datastax.cassandra</groupId>
                        <artifactId>cassandra-driver-core</artifactId>
                    </exclusion>
                    <exclusion>
                        <groupId>com.google.code.findbugs</groupId>
                        <artifactId>annotations</artifactId>
                    </exclusion>
                </exclusions>
            </dependency>

            <dependency>
                <groupId>io.trino.tempto</groupId>
                <artifactId>tempto-kafka</artifactId>
                <version>${dep.tempto.version}</version>
                <exclusions>
                    <exclusion>
                        <groupId>com.datastax.cassandra</groupId>
                        <artifactId>cassandra-driver-core</artifactId>
                    </exclusion>
                    <exclusion>
                        <groupId>org.slf4j</groupId>
                        <artifactId>slf4j-log4j12</artifactId>
                    </exclusion>
                </exclusions>
            </dependency>

            <dependency>
                <groupId>io.trino.tempto</groupId>
                <artifactId>tempto-ldap</artifactId>
                <version>${dep.tempto.version}</version>
                <exclusions>
                    <exclusion>
                        <groupId>com.datastax.cassandra</groupId>
                        <artifactId>cassandra-driver-core</artifactId>
                    </exclusion>
                </exclusions>
            </dependency>

            <dependency>
                <groupId>io.trino.tempto</groupId>
                <artifactId>tempto-runner</artifactId>
                <version>${dep.tempto.version}</version>
                <exclusions>
                    <exclusion>
                        <groupId>com.datastax.cassandra</groupId>
                        <artifactId>cassandra-driver-core</artifactId>
                    </exclusion>
                </exclusions>
            </dependency>

            <dependency>
                <groupId>io.trino.tpcds</groupId>
                <artifactId>tpcds</artifactId>
                <version>1.4</version>
            </dependency>

            <dependency>
                <groupId>io.trino.tpch</groupId>
                <artifactId>tpch</artifactId>
                <version>1.1</version>
            </dependency>

            <!-- Airlift -->
            <dependency>
                <groupId>io.airlift</groupId>
                <artifactId>aircompressor</artifactId>
                <version>0.16</version>
            </dependency>

            <dependency>
                <groupId>io.airlift</groupId>
                <artifactId>bootstrap</artifactId>
                <version>${dep.airlift.version}</version>
            </dependency>

            <dependency>
                <groupId>io.airlift</groupId>
                <artifactId>bytecode</artifactId>
                <version>1.2</version>
            </dependency>

            <dependency>
                <groupId>io.airlift</groupId>
                <artifactId>concurrent</artifactId>
                <version>${dep.airlift.version}</version>
            </dependency>

            <dependency>
                <groupId>io.airlift</groupId>
                <artifactId>configuration</artifactId>
                <version>${dep.airlift.version}</version>
            </dependency>

            <dependency>
                <groupId>io.airlift</groupId>
                <artifactId>dbpool</artifactId>
                <version>${dep.airlift.version}</version>
            </dependency>

            <dependency>
                <groupId>io.airlift</groupId>
                <artifactId>discovery</artifactId>
                <version>${dep.airlift.version}</version>
            </dependency>

            <dependency>
                <groupId>io.airlift</groupId>
                <artifactId>event</artifactId>
                <version>${dep.airlift.version}</version>
            </dependency>

            <dependency>
                <groupId>io.airlift</groupId>
                <artifactId>http-client</artifactId>
                <version>${dep.airlift.version}</version>
            </dependency>

            <dependency>
                <groupId>io.airlift</groupId>
                <artifactId>http-server</artifactId>
                <version>${dep.airlift.version}</version>
            </dependency>

            <dependency>
                <groupId>io.airlift</groupId>
                <artifactId>jaxrs</artifactId>
                <version>${dep.airlift.version}</version>
            </dependency>

            <dependency>
                <groupId>io.airlift</groupId>
                <artifactId>jaxrs-testing</artifactId>
                <version>${dep.airlift.version}</version>
            </dependency>

            <dependency>
                <groupId>io.airlift</groupId>
                <artifactId>jmx</artifactId>
                <version>${dep.airlift.version}</version>
            </dependency>

            <dependency>
                <groupId>io.airlift</groupId>
                <artifactId>jmx-http</artifactId>
                <version>${dep.airlift.version}</version>
            </dependency>

            <dependency>
                <groupId>io.airlift</groupId>
                <artifactId>joni</artifactId>
                <version>2.1.5.3</version>
            </dependency>

            <dependency>
                <groupId>io.airlift</groupId>
                <artifactId>json</artifactId>
                <version>${dep.airlift.version}</version>
            </dependency>

            <dependency>
                <groupId>io.airlift</groupId>
                <artifactId>log</artifactId>
                <version>${dep.airlift.version}</version>
            </dependency>

            <dependency>
                <groupId>io.airlift</groupId>
                <artifactId>log-manager</artifactId>
                <version>${dep.airlift.version}</version>
            </dependency>

            <dependency>
                <groupId>io.airlift</groupId>
                <artifactId>node</artifactId>
                <version>${dep.airlift.version}</version>
            </dependency>

            <dependency>
                <groupId>io.airlift</groupId>
                <artifactId>parameternames</artifactId>
                <version>1.4</version>
            </dependency>

            <dependency>
                <groupId>io.airlift</groupId>
                <artifactId>security</artifactId>
                <version>${dep.airlift.version}</version>
            </dependency>

            <dependency>
                <groupId>io.airlift</groupId>
                <artifactId>stats</artifactId>
                <version>${dep.airlift.version}</version>
            </dependency>

            <dependency>
                <groupId>io.airlift</groupId>
                <artifactId>testing</artifactId>
                <version>${dep.airlift.version}</version>
            </dependency>

            <dependency>
                <groupId>io.airlift</groupId>
                <artifactId>trace-token</artifactId>
                <version>${dep.airlift.version}</version>
            </dependency>

            <dependency>
                <groupId>io.airlift</groupId>
                <artifactId>units</artifactId>
                <version>1.6</version>
            </dependency>

            <dependency>
                <groupId>io.airlift.discovery</groupId>
                <artifactId>discovery-server</artifactId>
                <version>1.29</version>
            </dependency>

            <dependency>
                <groupId>io.airlift.drift</groupId>
                <artifactId>drift-api</artifactId>
                <version>${dep.drift.version}</version>
            </dependency>

            <dependency>
                <groupId>io.airlift.drift</groupId>
                <artifactId>drift-client</artifactId>
                <version>${dep.drift.version}</version>
            </dependency>

            <dependency>
                <groupId>io.airlift.drift</groupId>
                <artifactId>drift-codec</artifactId>
                <version>${dep.drift.version}</version>
            </dependency>

            <dependency>
                <groupId>io.airlift.drift</groupId>
                <artifactId>drift-protocol</artifactId>
                <version>${dep.drift.version}</version>
            </dependency>

            <dependency>
                <groupId>io.airlift.drift</groupId>
                <artifactId>drift-server</artifactId>
                <version>${dep.drift.version}</version>
            </dependency>

            <dependency>
                <groupId>io.airlift.drift</groupId>
                <artifactId>drift-transport-netty</artifactId>
                <version>${dep.drift.version}</version>
            </dependency>

            <dependency>
                <groupId>io.airlift.resolver</groupId>
                <artifactId>resolver</artifactId>
                <version>1.6</version>
            </dependency>

            <!-- 3rd party -->
            <dependency>
                <groupId>com.amazonaws</groupId>
                <artifactId>amazon-kinesis-client</artifactId>
                <version>1.6.3</version>
                <exclusions>
                    <exclusion>
                        <groupId>commons-logging</groupId>
                        <artifactId>commons-logging</artifactId>
                    </exclusion>
                    <exclusion>
                        <groupId>commons-lang</groupId>
                        <artifactId>commons-lang</artifactId>
                    </exclusion>
                    <exclusion>
                        <groupId>joda-time</groupId>
                        <artifactId>joda-time</artifactId>
                    </exclusion>
                    <exclusion>
                        <groupId>com.google.protobuf</groupId>
                        <artifactId>protobuf-java</artifactId>
                    </exclusion>
                    <exclusion>
                        <groupId>com.amazonaws</groupId>
                        <artifactId>aws-java-sdk</artifactId>
                    </exclusion>
                    <exclusion>
                        <groupId>com.amazonaws</groupId>
                        <artifactId>aws-java-sdk-core</artifactId>
                    </exclusion>
                </exclusions>
            </dependency>

            <dependency>
                <groupId>com.amazonaws</groupId>
                <artifactId>aws-java-sdk-core</artifactId>
                <version>${dep.aws-sdk.version}</version>
                <exclusions>
                    <exclusion>
                        <groupId>commons-logging</groupId>
                        <artifactId>commons-logging</artifactId>
                    </exclusion>
                    <exclusion>
                        <groupId>joda-time</groupId>
                        <artifactId>joda-time</artifactId>
                    </exclusion>
                </exclusions>
            </dependency>

            <dependency>
                <groupId>com.amazonaws</groupId>
                <artifactId>aws-java-sdk-dynamodb</artifactId>
                <version>${dep.aws-sdk.version}</version>
            </dependency>

            <dependency>
                <groupId>com.amazonaws</groupId>
                <artifactId>aws-java-sdk-glue</artifactId>
                <version>${dep.aws-sdk.version}</version>
                <exclusions>
                    <exclusion>
                        <groupId>commons-logging</groupId>
                        <artifactId>commons-logging</artifactId>
                    </exclusion>
                    <exclusion>
                        <groupId>joda-time</groupId>
                        <artifactId>joda-time</artifactId>
                    </exclusion>
                </exclusions>
            </dependency>

            <dependency>
                <groupId>com.amazonaws</groupId>
                <artifactId>aws-java-sdk-kinesis</artifactId>
                <version>${dep.aws-sdk.version}</version>
                <exclusions>
                    <exclusion>
                        <groupId>joda-time</groupId>
                        <artifactId>joda-time</artifactId>
                    </exclusion>
                    <exclusion>
                        <groupId>commons-logging</groupId>
                        <artifactId>commons-logging</artifactId>
                    </exclusion>
                </exclusions>
            </dependency>

            <dependency>
                <groupId>com.amazonaws</groupId>
                <artifactId>aws-java-sdk-s3</artifactId>
                <version>${dep.aws-sdk.version}</version>
                <exclusions>
                    <exclusion>
                        <groupId>commons-logging</groupId>
                        <artifactId>commons-logging</artifactId>
                    </exclusion>
                    <exclusion>
                        <groupId>joda-time</groupId>
                        <artifactId>joda-time</artifactId>
                    </exclusion>
                </exclusions>
            </dependency>

            <dependency>
                <groupId>com.amazonaws</groupId>
                <artifactId>aws-java-sdk-sts</artifactId>
                <version>${dep.aws-sdk.version}</version>
                <exclusions>
                    <exclusion>
                        <groupId>commons-logging</groupId>
                        <artifactId>commons-logging</artifactId>
                    </exclusion>
                    <exclusion>
                        <groupId>joda-time</groupId>
                        <artifactId>joda-time</artifactId>
                    </exclusion>
                </exclusions>
            </dependency>

            <dependency>
                <groupId>com.clearspring.analytics</groupId>
                <artifactId>stream</artifactId>
                <version>2.9.5</version>
            </dependency>

            <dependency>
                <groupId>com.esri.geometry</groupId>
                <artifactId>esri-geometry-api</artifactId>
                <version>2.2.2</version>
                <exclusions>
                    <exclusion>
                        <groupId>com.fasterxml.jackson.core</groupId>
                        <artifactId>jackson-core</artifactId>
                    </exclusion>
                </exclusions>
            </dependency>

            <dependency>
                <groupId>com.facebook.thirdparty</groupId>
                <artifactId>libsvm</artifactId>
                <version>3.18.1</version>
            </dependency>

            <!-- TODO: move this to Airbase -->
            <dependency>
                <groupId>com.fasterxml.jackson.dataformat</groupId>
                <artifactId>jackson-dataformat-cbor</artifactId>
                <version>${dep.jackson.version}</version>
            </dependency>

            <dependency>
                <groupId>com.github.scribejava</groupId>
                <artifactId>scribejava-apis</artifactId>
                <version>${dep.scribejava.version}</version>
            </dependency>

            <dependency>
                <groupId>com.github.scribejava</groupId>
                <artifactId>scribejava-core</artifactId>
                <version>${dep.scribejava.version}</version>
            </dependency>

            <dependency>
                <groupId>com.google.cloud.bigdataoss</groupId>
                <artifactId>gcs-connector</artifactId>
                <version>hadoop2-${dep.gcs.version}</version>
                <exclusions>
                    <exclusion>
                        <groupId>log4j</groupId>
                        <artifactId>log4j</artifactId>
                    </exclusion>
                    <exclusion>
                        <groupId>org.slf4j</groupId>
                        <artifactId>slf4j-log4j12</artifactId>
                    </exclusion>
                </exclusions>
            </dependency>

            <dependency>
                <groupId>com.google.cloud.bigdataoss</groupId>
                <artifactId>gcsio</artifactId>
                <version>${dep.gcs.version}</version>
            </dependency>

            <dependency>
                <groupId>com.google.cloud.bigdataoss</groupId>
                <artifactId>util</artifactId>
                <version>${dep.gcs.version}</version>
            </dependency>

            <dependency>
                <groupId>com.google.cloud.bigdataoss</groupId>
                <artifactId>util-hadoop</artifactId>
                <version>hadoop2-${dep.gcs.version}</version>
            </dependency>

            <dependency>
                <groupId>com.google.errorprone</groupId>
                <artifactId>error_prone_annotations</artifactId>
                <version>${dep.errorprone.version}</version>
            </dependency>

            <dependency>
                <groupId>com.h2database</groupId>
                <artifactId>h2</artifactId>
                <version>1.4.200</version>
            </dependency>

            <dependency>
                <groupId>com.linkedin.calcite</groupId>
                <artifactId>calcite-core</artifactId>
                <version>1.21.0.140</version>
                <classifier>shaded</classifier>
                <exclusions>
                    <exclusion>
                        <!-- Exclude everything because shaded version of calcite-core still pulls in all the original dependencies -->
                        <groupId>*</groupId>
                        <artifactId>*</artifactId>
                    </exclusion>
                </exclusions>
            </dependency>

            <dependency>
                <groupId>com.linkedin.coral</groupId>
                <artifactId>coral-hive</artifactId>
                <version>${dep.coral.version}</version>
                <exclusions>
                    <exclusion>
                        <groupId>org.apache.hive</groupId>
                        <artifactId>hive-metastore</artifactId>
                    </exclusion>
                    <exclusion>
                        <groupId>org.apache.hadoop</groupId>
                        <artifactId>hadoop-common</artifactId>
                    </exclusion>
                </exclusions>
            </dependency>

            <dependency>
                <groupId>com.linkedin.coral</groupId>
                <artifactId>coral-presto</artifactId>
                <version>${dep.coral.version}</version>
            </dependency>

            <dependency>
                <groupId>com.microsoft.sqlserver</groupId>
                <artifactId>mssql-jdbc</artifactId>
                <version>7.0.0.jre8</version>
            </dependency>

            <dependency>
                <groupId>com.qubole.rubix</groupId>
                <artifactId>rubix-presto-shaded</artifactId>
                <version>0.3.18</version>
            </dependency>

            <dependency>
                <groupId>com.squareup.okhttp3</groupId>
                <artifactId>mockwebserver</artifactId>
                <version>${dep.okhttp.version}</version>
            </dependency>

            <dependency>
                <groupId>com.squareup.okhttp3</groupId>
                <artifactId>okhttp</artifactId>
                <version>${dep.okhttp.version}</version>
            </dependency>

            <dependency>
                <groupId>com.squareup.okhttp3</groupId>
                <artifactId>okhttp-urlconnection</artifactId>
                <version>${dep.okhttp.version}</version>
            </dependency>

            <dependency>
                <groupId>com.teradata</groupId>
                <artifactId>re2j-td</artifactId>
                <version>1.4</version>
            </dependency>

            <dependency>
                <groupId>info.picocli</groupId>
                <artifactId>picocli</artifactId>
                <version>4.6.1</version>
            </dependency>

            <dependency>
                <groupId>io.confluent</groupId>
                <artifactId>kafka-avro-serializer</artifactId>
                <version>${dep.confluent.version}</version>
                <exclusions>
                    <exclusion>
                        <groupId>org.apache.kafka</groupId>
                        <artifactId>kafka-clients</artifactId>
                    </exclusion>
                    <!--
                        This library depends on:
                         - org.glassfish.hk2.external:jakarta.inject that conflicts with javax.inject:javax.inject
                    -->
                    <exclusion>
                        <groupId>org.glassfish.hk2.external</groupId>
                        <artifactId>jakarta.inject</artifactId>
                    </exclusion>
                </exclusions>
            </dependency>

            <dependency>
                <groupId>io.confluent</groupId>
                <artifactId>kafka-json-schema-serializer</artifactId>
                <version>${dep.confluent.version}</version>
                <!-- This is under Confluence Community License and it should not be used with compile scope -->
                <scope>test</scope>
                <exclusions>
                    <exclusion>
                        <groupId>org.apache.kafka</groupId>
                        <artifactId>kafka-clients</artifactId>
                    </exclusion>
                    <exclusion>
                        <groupId>com.google.re2j</groupId>
                        <artifactId>re2j</artifactId>
                    </exclusion>
                    <exclusion>
                        <groupId>commons-logging</groupId>
                        <artifactId>commons-logging</artifactId>
                    </exclusion>
                </exclusions>
            </dependency>

            <dependency>
                <groupId>io.confluent</groupId>
                <artifactId>kafka-schema-registry-client</artifactId>
                <version>${dep.confluent.version}</version>
                <exclusions>
                    <exclusion>
                        <groupId>org.apache.kafka</groupId>
                        <artifactId>kafka-clients</artifactId>
                    </exclusion>
                    <!--
                        This library depends on conflicting:
                        - com.sun.activation:jakarta.activation and jakarta.activation:jakarta.activation-api
                        - jakarta.el:jakarta.el-api and org.glassfish:jakarta.el
                        This library depends on:
                        - org.glassfish.hk2.external:jakarta.inject that conflicts with javax.inject:javax.inject
                        - jakarta.validation:jakarta.validation-api that conflicts with javax.validation:validation-api
                        - jakarta.annotation:jakarta.annotation-api that conflicts with javax.annotation:javax.annotation-api
                        - com.sun.activation:jakarta.activation that conflicts with javax.activation:javax.activation-api
                        - jakarta.ws.rs:jakarta.ws.rs-api that conflicts with javax.ws.rs:javax.ws.rs-api
                        - jakarta.xml.bind:jakarta.xml.bind-api that conflicts with javax.xml.bind:jaxb-api
                    -->
                    <exclusion>
                        <groupId>com.sun.activation</groupId>
                        <artifactId>jakarta.activation</artifactId>
                    </exclusion>
                    <exclusion>
                        <groupId>jakarta.activation</groupId>
                        <artifactId>jakarta.activation-api</artifactId>
                    </exclusion>
                    <exclusion>
                        <groupId>jakarta.annotation</groupId>
                        <artifactId>jakarta.annotation-api</artifactId>
                    </exclusion>
                    <exclusion>
                        <groupId>jakarta.validation</groupId>
                        <artifactId>jakarta.validation-api</artifactId>
                    </exclusion>
                    <exclusion>
                        <groupId>jakarta.ws.rs</groupId>
                        <artifactId>jakarta.ws.rs-api</artifactId>
                    </exclusion>
                    <exclusion>
                        <groupId>jakarta.xml.bind</groupId>
                        <artifactId>jakarta.xml.bind-api</artifactId>
                    </exclusion>
                    <exclusion>
                        <groupId>org.glassfish</groupId>
                        <artifactId>jakarta.el</artifactId>
                    </exclusion>
                    <exclusion>
                        <groupId>org.glassfish.hk2.external</groupId>
                        <artifactId>jakarta.inject</artifactId>
                    </exclusion>
                </exclusions>
            </dependency>

            <dependency>
                <groupId>io.confluent</groupId>
                <artifactId>kafka-schema-serializer</artifactId>
                <version>${dep.confluent.version}</version>
            </dependency>

            <dependency>
                <groupId>io.jsonwebtoken</groupId>
                <artifactId>jjwt</artifactId>
                <version>0.9.0</version>
            </dependency>

            <!-- io.confluent:kafka-avro-serializer uses multiple versions of this transitive dependency -->
            <dependency>
                <groupId>io.swagger</groupId>
                <artifactId>swagger-annotations</artifactId>
                <version>1.6.2</version>
            </dependency>

            <!-- io.confluent:kafka-avro-serializer uses multiple versions of this transitive dependency -->
            <dependency>
                <groupId>io.swagger</groupId>
                <artifactId>swagger-core</artifactId>
                <version>1.6.2</version>
            </dependency>

            <dependency>
                <groupId>it.unimi.dsi</groupId>
                <artifactId>fastutil</artifactId>
                <version>8.3.0</version>
            </dependency>

            <dependency>
                <groupId>javax.xml.bind</groupId>
                <artifactId>jaxb-api</artifactId>
                <version>2.3.1</version>
            </dependency>

            <dependency>
                <groupId>mysql</groupId>
                <artifactId>mysql-connector-java</artifactId>
                <version>5.1.48</version>
            </dependency>

            <dependency>
                <!-- org.testcontainers:testcontainer's dependencies pull two different versions of this artifact and this is to negotiate the version -->
                <groupId>net.java.dev.jna</groupId>
                <artifactId>jna</artifactId>
                <version>5.5.0</version>
            </dependency>

            <dependency>
                <groupId>net.jodah</groupId>
                <artifactId>failsafe</artifactId>
                <version>2.4.0</version>
            </dependency>

            <dependency>
                <groupId>net.sf.opencsv</groupId>
                <artifactId>opencsv</artifactId>
                <version>2.3</version>
            </dependency>

            <dependency>
                <groupId>org.alluxio</groupId>
                <artifactId>alluxio-shaded-client</artifactId>
                <version>2.4.0</version>
                <exclusions>
                    <exclusion>
                        <groupId>org.slf4j</groupId>
                        <artifactId>slf4j-api</artifactId>
                    </exclusion>
                    <exclusion>
                        <groupId>org.slf4j</groupId>
                        <artifactId>slf4j-log4j12</artifactId>
                    </exclusion>
                    <exclusion>
                        <groupId>log4j</groupId>
                        <artifactId>log4j</artifactId>
                    </exclusion>
                    <exclusion>
                        <groupId>commons-logging</groupId>
                        <artifactId>commons-logging</artifactId>
                    </exclusion>
                </exclusions>
            </dependency>

            <dependency>
                <groupId>org.antlr</groupId>
                <artifactId>antlr4-runtime</artifactId>
                <version>${dep.antlr.version}</version>
            </dependency>

            <dependency>
                <groupId>org.apache.avro</groupId>
                <artifactId>avro</artifactId>
                <version>1.9.2</version>
            </dependency>

            <dependency>
                <groupId>org.apache.commons</groupId>
                <artifactId>commons-compress</artifactId>
                <version>1.20</version>
            </dependency>

            <dependency>
                <groupId>org.apache.commons</groupId>
                <artifactId>commons-math3</artifactId>
                <version>3.6.1</version>
            </dependency>

            <dependency>
                <groupId>org.apache.kafka</groupId>
                <artifactId>kafka-clients</artifactId>
                <version>2.4.1</version>
            </dependency>

            <dependency>
                <groupId>org.apache.thrift</groupId>
                <artifactId>libthrift</artifactId>
                <version>0.9.3-1</version>
                <exclusions>
                    <exclusion>
                        <groupId>org.apache.httpcomponents</groupId>
                        <artifactId>httpcore</artifactId>
                    </exclusion>
                    <exclusion>
                        <groupId>org.apache.httpcomponents</groupId>
                        <artifactId>httpclient</artifactId>
                    </exclusion>
                </exclusions>
            </dependency>

            <dependency>
                <groupId>org.apache.zookeeper</groupId>
                <artifactId>zookeeper</artifactId>
                <version>3.5.8</version>
                <exclusions>
                    <exclusion>
                        <groupId>log4j</groupId>
                        <artifactId>log4j</artifactId>
                    </exclusion>
                    <exclusion>
                        <groupId>org.slf4j</groupId>
                        <artifactId>slf4j-log4j12</artifactId>
                    </exclusion>
                </exclusions>
            </dependency>

            <!-- force newer version to be used for dependencies -->
            <dependency>
                <groupId>org.javassist</groupId>
                <artifactId>javassist</artifactId>
                <version>3.22.0-GA</version>
            </dependency>

            <dependency>
                <groupId>org.jdbi</groupId>
                <artifactId>jdbi</artifactId>
                <version>2.78</version>
            </dependency>

            <dependency>
                <groupId>org.jdbi</groupId>
                <artifactId>jdbi3-core</artifactId>
                <version>${dep.jdbi3.version}</version>
            </dependency>

            <dependency>
                <groupId>org.jdbi</groupId>
                <artifactId>jdbi3-sqlobject</artifactId>
                <version>${dep.jdbi3.version}</version>
            </dependency>

            <dependency>
                <groupId>org.jetbrains</groupId>
                <artifactId>annotations</artifactId>
                <version>19.0.0</version>
            </dependency>

            <dependency>
                <groupId>org.jgrapht</groupId>
                <artifactId>jgrapht-core</artifactId>
                <version>0.9.0</version>
            </dependency>

            <dependency>
                <groupId>org.locationtech.jts</groupId>
                <artifactId>jts-core</artifactId>
                <version>1.16.1</version>
            </dependency>

            <dependency>
                <groupId>org.openjdk.jol</groupId>
                <artifactId>jol-core</artifactId>
                <version>0.2</version>
            </dependency>

            <dependency>
                <groupId>org.ow2.asm</groupId>
                <artifactId>asm</artifactId>
                <version>6.2.1</version>
            </dependency>

            <dependency>
                <groupId>org.pcollections</groupId>
                <artifactId>pcollections</artifactId>
                <version>2.1.2</version>
            </dependency>

            <dependency>
                <groupId>org.postgresql</groupId>
                <artifactId>postgresql</artifactId>
                <version>42.2.10</version>
            </dependency>

            <dependency>
                <groupId>org.seleniumhq.selenium</groupId>
                <artifactId>selenium-api</artifactId>
                <version>${dep.selenium.version}</version>
            </dependency>

            <dependency>
                <groupId>org.seleniumhq.selenium</groupId>
                <artifactId>selenium-chrome-driver</artifactId>
                <version>${dep.selenium.version}</version>
            </dependency>

            <dependency>
                <groupId>org.seleniumhq.selenium</groupId>
                <artifactId>selenium-java</artifactId>
                <version>${dep.selenium.version}</version>
                <exclusions>
                    <exclusion>
                        <groupId>commons-logging</groupId>
                        <artifactId>commons-logging</artifactId>
                    </exclusion>
                </exclusions>
            </dependency>

            <dependency>
                <groupId>org.seleniumhq.selenium</groupId>
                <artifactId>selenium-remote-driver</artifactId>
                <version>${dep.selenium.version}</version>
                <exclusions>
                    <exclusion>
                        <groupId>commons-logging</groupId>
                        <artifactId>commons-logging</artifactId>
                    </exclusion>
                </exclusions>
            </dependency>

            <dependency>
                <groupId>org.seleniumhq.selenium</groupId>
                <artifactId>selenium-support</artifactId>
                <version>${dep.selenium.version}</version>
                <exclusions>
                    <exclusion>
                        <groupId>commons-logging</groupId>
                        <artifactId>commons-logging</artifactId>
                    </exclusion>
                </exclusions>
            </dependency>

            <dependency>
                <groupId>org.sonatype.aether</groupId>
                <artifactId>aether-api</artifactId>
                <version>1.13.1</version>
            </dependency>

            <dependency>
                <groupId>org.testcontainers</groupId>
                <artifactId>testcontainers</artifactId>
                <version>${dep.testcontainers.version}</version>
            </dependency>

            <dependency>
                <groupId>org.testcontainers</groupId>
                <artifactId>testcontainers-bom</artifactId>
                <version>${dep.testcontainers.version}</version>
                <type>pom</type>
                <scope>import</scope>
            </dependency>

            <dependency>
                <groupId>org.xerial.snappy</groupId>
                <artifactId>snappy-java</artifactId>
                <version>1.1.7.3</version>
            </dependency>

            <!-- Transitive dependency. Avoid different versions being used -->
            <dependency>
                <groupId>org.yaml</groupId>
                <artifactId>snakeyaml</artifactId>
                <version>1.26</version>
            </dependency>

            <dependency>
                <groupId>org.zeroturnaround</groupId>
                <artifactId>zt-exec</artifactId>
                <version>1.12</version>
            </dependency>
        </dependencies>
    </dependencyManagement>

    <build>
        <pluginManagement>
            <plugins>
                <plugin>
                    <groupId>org.antlr</groupId>
                    <artifactId>antlr4-maven-plugin</artifactId>
                    <version>${dep.antlr.version}</version>
                    <executions>
                        <execution>
                            <goals>
                                <goal>antlr4</goal>
                            </goals>
                        </execution>
                    </executions>
                    <configuration>
                        <visitor>true</visitor>
                    </configuration>
                </plugin>

                <plugin>
                    <groupId>org.apache.maven.plugins</groupId>
                    <artifactId>maven-shade-plugin</artifactId>
                    <version>3.2.4</version>
                </plugin>

                <plugin>
                    <groupId>org.skife.maven</groupId>
                    <artifactId>really-executable-jar-maven-plugin</artifactId>
                    <version>1.0.5</version>
                </plugin>

                <plugin>
                    <groupId>org.apache.maven.plugins</groupId>
                    <artifactId>maven-antrun-plugin</artifactId>
                    <version>1.8</version>
                </plugin>

                <plugin>
                    <groupId>org.codehaus.mojo</groupId>
                    <artifactId>exec-maven-plugin</artifactId>
                    <version>1.6.0</version>
                </plugin>

                <plugin>
                    <groupId>io.airlift.drift</groupId>
                    <artifactId>drift-maven-plugin</artifactId>
                    <version>${dep.drift.version}</version>
                </plugin>

                <plugin>
                    <groupId>org.gaul</groupId>
                    <artifactId>modernizer-maven-plugin</artifactId>
                    <configuration>
                        <violationsFiles>
                            <violationsFile>${air.main.basedir}/.mvn/modernizer/violations.xml</violationsFile>
                        </violationsFiles>
                        <exclusionPatterns>
                            <exclusionPattern>org/joda/time/.*</exclusionPattern>
                        </exclusionPatterns>
                    </configuration>
                </plugin>

                <plugin>
                    <groupId>org.apache.maven.plugins</groupId>
                    <artifactId>maven-enforcer-plugin</artifactId>
                    <configuration>
                        <rules>
                            <compound implementation="com.github.ferstl.maven.pomenforcers.CompoundPedanticEnforcer">
                                <enforcers>POM_SECTION_ORDER,MODULE_ORDER,DEPENDENCY_MANAGEMENT_ORDER,DEPENDENCY_ORDER</enforcers>
                                <pomSectionPriorities>modelVersion,parent,groupId,artifactId,version,name,description,packaging,url,inceptionYear,licenses,scm,properties,modules</pomSectionPriorities>
                                <dependenciesGroupIdPriorities>io.trino,io.airlift</dependenciesGroupIdPriorities>
                                <dependenciesOrderBy>scope,groupId,artifactId</dependenciesOrderBy>
                                <dependenciesScopePriorities>compile,runtime,provided,test</dependenciesScopePriorities>
                                <dependencyManagementOrderBy>groupId,artifactId</dependencyManagementOrderBy>
                                <dependencyManagementGroupIdPriorities>io.trino,io.airlift</dependencyManagementGroupIdPriorities>
                            </compound>
                            <requireUpperBoundDeps>
                                <excludes combine.children="append">
                                    <!-- TODO: fix this in Airlift resolver -->
                                    <exclude>org.codehaus.plexus:plexus-utils</exclude>
                                    <exclude>com.google.guava:guava</exclude>
                                    <exclude>com.fasterxml.jackson.core:jackson-core</exclude>
                                    <exclude>com.google.j2objc:j2objc-annotations</exclude>
                                </excludes>
                            </requireUpperBoundDeps>
                        </rules>
                    </configuration>
                    <dependencies>
                        <dependency>
                            <groupId>com.github.ferstl</groupId>
                            <artifactId>pedantic-pom-enforcers</artifactId>
                            <version>1.3.2</version>
                        </dependency>
                    </dependencies>
                </plugin>

                <plugin>
                    <groupId>org.apache.maven.plugins</groupId>
                    <artifactId>maven-release-plugin</artifactId>
                    <configuration>
                        <preparationGoals>clean verify -DskipTests</preparationGoals>
                    </configuration>
                </plugin>

                <plugin>
                    <groupId>ca.vanzyl.provisio.maven.plugins</groupId>
                    <artifactId>provisio-maven-plugin</artifactId>
                    <version>1.0.9</version>
                </plugin>
            </plugins>
        </pluginManagement>

        <plugins>
            <plugin>
                <groupId>io.trino</groupId>
                <artifactId>trino-maven-plugin</artifactId>
                <version>10</version>
                <extensions>true</extensions>
            </plugin>

            <plugin>
                <groupId>ca.vanzyl.provisio.maven.plugins</groupId>
                <artifactId>provisio-maven-plugin</artifactId>
                <extensions>true</extensions>
            </plugin>

            <plugin>
                <groupId>org.apache.maven.plugins</groupId>
                <artifactId>maven-compiler-plugin</artifactId>
                <configuration combine.children="append">
                    <fork>false</fork>
                </configuration>
            </plugin>

            <plugin>
                <groupId>org.apache.maven.plugins</groupId>
                <artifactId>maven-surefire-plugin</artifactId>
                <configuration>
                    <includes>
                        <!-- Tests classes should start with "Test", but we do also want to include tests incorrectly named, with "Test" at the end -->
                        <include>**/Test*.java</include>
                        <include>**/*Test.java</include>
                        <include>**/Benchmark*.java</include>
                    </includes>
                    <excludes>
                        <exclude>**/*jmhTest*.java</exclude>
                        <exclude>**/*jmhType*.java</exclude>
                    </excludes>
                </configuration>
            </plugin>
        </plugins>
    </build>

    <profiles>
        <profile>
            <id>tests-with-dependencies</id>
            <!--
                Assembles an uber (fat) jar that includes the entire "test" scope classpath for a module.

                For example after running:

                ./mvnw clean install -P tests-with-dependencies -pl plugin/trino-geospatial

                The uber jar that contains the entire "test" scope class path of the "trino-geospatial"
                is created and placed to that modules target directory:

                ./plugin/trino-geospatial/target/trino-geospatial-351-SNAPSHOT-tests-with-dependencies.jar

                Now using this jar we can easily run any benchmark from that module via command line:

                java \
                  -cp ./plugin/trino-geospatial/target/trino-geospatial-*-tests-with-dependencies.jar \
                  io.trino.plugin.geospatial.BenchmarkSTIntersects
            -->
            <build>
                <plugins>
                    <plugin>
                        <artifactId>maven-assembly-plugin</artifactId>
                        <configuration>
                            <descriptor>${air.main.basedir}/.mvn/assembly/tests-with-dependencies.xml</descriptor>
                        </configuration>
                        <executions>
                            <execution>
                                <id>make-assembly</id>
                                <phase>package</phase>
                                <goals>
                                    <goal>single</goal>
                                </goals>
                            </execution>
                        </executions>
                    </plugin>
                </plugins>
            </build>
        </profile>

        <profile>
            <id>errorprone-compiler</id>
            <build>
                <plugins>
                    <plugin>
                        <groupId>org.apache.maven.plugins</groupId>
                        <artifactId>maven-compiler-plugin</artifactId>
                        <!--suppress MavenModelInspection -->
                        <configuration combine.children="merge">
                            <compilerArgs>
                                <arg>-XDcompilePolicy=simple</arg>
                                <!-- TODO enable more checks, i.e. remove "-XepDisableAllChecks" -->
                                <arg>
                                    -Xplugin:ErrorProne
                                    -XepExcludedPaths:.*/target/generated-(|test-)sources/.*
                                    -XepDisableAllChecks
                                    -Xep:ArrayEquals:ERROR
                                    -Xep:ArrayHashCode:ERROR
                                    -Xep:ArrayToString:ERROR
                                    -Xep:ArraysAsListPrimitiveArray:ERROR
                                    -Xep:BadInstanceof:ERROR
                                    -Xep:BoxedPrimitiveConstructor:ERROR
                                    -Xep:ClassCanBeStatic:ERROR
                                    -Xep:CompareToZero:ERROR
                                    -Xep:ComparingThisWithNull:ERROR
                                    -Xep:EqualsIncompatibleType:ERROR
                                    -Xep:FallThrough:ERROR
                                    -Xep:FormatString:ERROR
                                    -Xep:GetClassOnClass:ERROR
                                    -Xep:ImmutableSetForContains:ERROR
                                    -Xep:InconsistentHashCode:ERROR
                                    -Xep:InjectOnConstructorOfAbstractClass:ERROR
                                    -Xep:MissingOverride:ERROR
                                    -Xep:NullOptional:ERROR
                                    -Xep:ObjectToString:ERROR
<<<<<<< HEAD
=======
                                    -Xep:OptionalEquality:ERROR
>>>>>>> a8d92640
                                    -Xep:OptionalMapUnusedValue:ERROR
                                    -Xep:StaticQualifiedUsingExpression:ERROR
                                    -Xep:UnnecessaryMethodReference:ERROR
                                    -Xep:UnnecessaryOptionalGet:ERROR
                                    -Xep:UnusedVariable:ERROR
                                    -Xep:UseEnumSwitch:ERROR
                                </arg>
                            </compilerArgs>
                            <annotationProcessorPaths>
                                <path>
                                    <groupId>com.google.errorprone</groupId>
                                    <artifactId>error_prone_core</artifactId>
                                    <version>${dep.errorprone.version}</version>
                                </path>
                            </annotationProcessorPaths>
                        </configuration>
                    </plugin>
                </plugins>
            </build>
        </profile>
    </profiles>
</project><|MERGE_RESOLUTION|>--- conflicted
+++ resolved
@@ -1735,10 +1735,7 @@
                                     -Xep:MissingOverride:ERROR
                                     -Xep:NullOptional:ERROR
                                     -Xep:ObjectToString:ERROR
-<<<<<<< HEAD
-=======
                                     -Xep:OptionalEquality:ERROR
->>>>>>> a8d92640
                                     -Xep:OptionalMapUnusedValue:ERROR
                                     -Xep:StaticQualifiedUsingExpression:ERROR
                                     -Xep:UnnecessaryMethodReference:ERROR
