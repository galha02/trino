<?xml version="1.0" encoding="UTF-8"?>
<project xmlns="http://maven.apache.org/POM/4.0.0" xmlns:xsi="http://www.w3.org/2001/XMLSchema-instance" child.project.url.inherit.append.path="false" xsi:schemaLocation="http://maven.apache.org/POM/4.0.0 http://maven.apache.org/xsd/maven-4.0.0.xsd">
    <modelVersion>4.0.0</modelVersion>

    <parent>
        <groupId>io.airlift</groupId>
        <artifactId>airbase</artifactId>
        <version>185</version>
    </parent>

    <groupId>io.trino</groupId>
    <artifactId>trino-root</artifactId>
    <version>461-SNAPSHOT</version>
    <packaging>pom</packaging>

    <name>${project.artifactId}</name>
    <description>Trino</description>
    <url>https://trino.io</url>

    <inceptionYear>2012</inceptionYear>

    <licenses>
        <license>
            <name>Apache License 2.0</name>
            <url>https://www.apache.org/licenses/LICENSE-2.0</url>
            <distribution>repo</distribution>
        </license>
    </licenses>

    <modules>
        <module>client/trino-cli</module>
        <module>client/trino-client</module>
        <module>client/trino-jdbc</module>
        <module>core/trino-grammar</module>
        <module>core/trino-main</module>
        <module>core/trino-parser</module>
        <module>core/trino-server</module>
        <module>core/trino-server-main</module>
        <module>core/trino-server-rpm</module>
        <module>core/trino-spi</module>
        <module>core/trino-web-ui</module>
        <module>docs</module>
        <module>lib/trino-array</module>
        <module>lib/trino-cache</module>
        <module>lib/trino-filesystem</module>
        <module>lib/trino-filesystem-alluxio</module>
        <module>lib/trino-filesystem-azure</module>
        <module>lib/trino-filesystem-cache-alluxio</module>
        <module>lib/trino-filesystem-gcs</module>
        <module>lib/trino-filesystem-manager</module>
        <module>lib/trino-filesystem-s3</module>
        <module>lib/trino-geospatial-toolkit</module>
        <module>lib/trino-hdfs</module>
        <module>lib/trino-hive-formats</module>
        <module>lib/trino-matching</module>
        <module>lib/trino-memory-context</module>
        <module>lib/trino-metastore</module>
        <module>lib/trino-orc</module>
        <module>lib/trino-parquet</module>
        <module>lib/trino-plugin-toolkit</module>
        <module>lib/trino-record-decoder</module>
        <module>plugin/trino-accumulo</module>
        <module>plugin/trino-accumulo-iterators</module>
        <module>plugin/trino-base-jdbc</module>
        <module>plugin/trino-bigquery</module>
        <module>plugin/trino-blackhole</module>
        <module>plugin/trino-cassandra</module>
        <module>plugin/trino-clickhouse</module>
        <module>plugin/trino-delta-lake</module>
        <module>plugin/trino-druid</module>
        <module>plugin/trino-elasticsearch</module>
        <module>plugin/trino-example-http</module>
        <module>plugin/trino-example-jdbc</module>
        <module>plugin/trino-exasol</module>
        <module>plugin/trino-exchange-filesystem</module>
        <module>plugin/trino-exchange-hdfs</module>
        <module>plugin/trino-geospatial</module>
        <module>plugin/trino-google-sheets</module>
        <module>plugin/trino-hive</module>
        <module>plugin/trino-http-event-listener</module>
        <module>plugin/trino-http-server-event-listener</module>
        <module>plugin/trino-hudi</module>
        <module>plugin/trino-iceberg</module>
        <module>plugin/trino-ignite</module>
        <module>plugin/trino-jmx</module>
        <module>plugin/trino-kafka</module>
        <module>plugin/trino-kafka-event-listener</module>
        <module>plugin/trino-kinesis</module>
        <module>plugin/trino-kudu</module>
        <module>plugin/trino-mariadb</module>
        <module>plugin/trino-memory</module>
        <module>plugin/trino-ml</module>
        <module>plugin/trino-mongodb</module>
        <module>plugin/trino-mysql</module>
        <module>plugin/trino-mysql-event-listener</module>
        <module>plugin/trino-opa</module>
        <module>plugin/trino-openlineage</module>
        <module>plugin/trino-opensearch</module>
        <module>plugin/trino-oracle</module>
        <module>plugin/trino-password-authenticators</module>
        <module>plugin/trino-phoenix5</module>
        <module>plugin/trino-pinot</module>
        <module>plugin/trino-postgresql</module>
        <module>plugin/trino-prometheus</module>       
        <module>plugin/trino-pulsar</module>
        <module>plugin/trino-redis</module>
        <module>plugin/trino-redshift</module>
        <module>plugin/trino-resource-group-managers</module>
        <module>plugin/trino-session-property-managers</module>
        <module>plugin/trino-singlestore</module>
        <module>plugin/trino-snowflake</module>
        <module>plugin/trino-spooling-filesystem</module>
        <module>plugin/trino-sqlserver</module>
        <module>plugin/trino-teradata-functions</module>
        <module>plugin/trino-thrift</module>
        <module>plugin/trino-thrift-api</module>
        <module>plugin/trino-thrift-testing-server</module>
        <module>plugin/trino-tpcds</module>
        <module>plugin/trino-tpch</module> 
        <module>service/trino-proxy</module>
        <module>service/trino-verifier</module>
        <module>testing/trino-benchmark-queries</module>
        <module>testing/trino-benchto-benchmarks</module>
        <module>testing/trino-faulttolerant-tests</module>
        <module>testing/trino-plugin-reader</module>
        <module>testing/trino-product-tests</module>
        <module>testing/trino-product-tests-groups</module>
        <module>testing/trino-product-tests-launcher</module>
        <module>testing/trino-server-dev</module>
        <module>testing/trino-test-jdbc-compatibility-old-driver</module>
        <module>testing/trino-test-jdbc-compatibility-old-server</module>
        <module>testing/trino-testing</module>
        <module>testing/trino-testing-containers</module>
        <module>testing/trino-testing-kafka</module>
        <!--<module>testing/trino-testing-pulsar</module>-->
        <module>testing/trino-testing-resources</module>
        <module>testing/trino-testing-services</module>
        <module>testing/trino-tests</module>
    </modules>

    <scm child.scm.connection.inherit.append.path="false" child.scm.developerConnection.inherit.append.path="false" child.scm.url.inherit.append.path="false">
        <connection>scm:git:git://github.com/trinodb/trino.git</connection>
        <developerConnection>scm:git:git@github.com:trinodb/trino.git</developerConnection>
        <tag>HEAD</tag>
        <url>https://github.com/trinodb/trino</url>
    </scm>

    <properties>
        <project.build.targetJdk>22</project.build.targetJdk>
        <!-- for reproducible build support, updated by release plugin -->
        <project.build.outputTimestamp>2024-10-03T18:16:23Z</project.build.outputTimestamp>
        <!-- TODO remove this property when no module overrides it -->
        <trino.error-prone.guarded-by>ERROR</trino.error-prone.guarded-by>

        <air.check.skip-spotbugs>true</air.check.skip-spotbugs>
        <air.check.skip-pmd>true</air.check.skip-pmd>
        <air.check.skip-jacoco>true</air.check.skip-jacoco>
        <air.java.version>22.0.0</air.java.version>
        <air.javadoc.lint>syntax,reference,html,-missing</air.javadoc.lint>
        <air.modernizer.java-version>8</air.modernizer.java-version>
        <air.release.preparation-goals>clean verify -DskipTests</air.release.preparation-goals>
        <!--
          America/Bahia_Banderas has:
           - offset change since 1970 (offset Jan 1970: -08:00, offset Jan 2018: -06:00)
           - DST (e.g. at 2017-04-02 02:00:00 clocks turned forward 1 hour; 2017-10-29 02:00:00 clocks turned backward 1 hour)
           - has forward offset change on first day of epoch (1970-01-01 00:00:00 clocks turned forward 1 hour)
           - had forward change at midnight (1970-01-01 00:00:00 clocks turned forward 1 hour)
          -->
        <air.test.timezone>America/Bahia_Banderas</air.test.timezone>
        <!-- Be conservative about memory allotment, because tests start background process (e.g. docker containers) -->
        <air.test.jvmsize>3g</air.test.jvmsize>
        <!-- G1 default region size for a small heap is 1MB. Tests (TestHiveConnectorTest.testMultipleWritersWhenTaskScaleWritersIsEnabled) in particular
             were observed allocating large number of byte[] of about 1.6MB in size, thus being treated as humongous allocations and preventing heap saturation.
             Force bigger region size in attempt to help G1 utilize heap fully. -->
        <air.test.jvm.additional-arguments.default>
            -XX:G1HeapRegionSize=32M
            -XX:+UnlockDiagnosticVMOptions
            <!-- # Allow loading dynamic agent used by JOL -->
            -XX:+EnableDynamicAgentLoading
            ${extraJavaVectorArgs}
            <!-- # https://bugs.openjdk.org/browse/JDK-8327134 -->
            -Djava.security.manager=allow
        </air.test.jvm.additional-arguments.default>
        <air.test.jvm.additional-arguments>${air.test.jvm.additional-arguments.default}</air.test.jvm.additional-arguments>

        <!-- keep dependency properties sorted -->
        <dep.accumulo-hadoop.version>2.7.7-1</dep.accumulo-hadoop.version>
        <dep.accumulo.version>3.0.0</dep.accumulo.version>
        <dep.airlift.version>273</dep.airlift.version>
        <dep.alluxio.version>2.9.6</dep.alluxio.version>
        <dep.antlr.version>4.13.2</dep.antlr.version>
        <dep.avro.version>1.12.0</dep.avro.version>
        <dep.aws-sdk.version>1.12.773</dep.aws-sdk.version>
        <dep.cassandra.version>4.17.0</dep.cassandra.version>
        <dep.confluent.version>7.7.1</dep.confluent.version>
        <dep.docker.images.version>100</dep.docker.images.version>
        <dep.drift.version>1.22</dep.drift.version>
        <!-- temporary downgrade due to https://github.com/google/error-prone/issues/4598 -->
        <dep.errorprone.version>2.32.0</dep.errorprone.version>
        <dep.flyway.version>10.19.0</dep.flyway.version>
        <dep.frontend-maven-plugin.version>1.15.1</dep.frontend-maven-plugin.version>
        <dep.frontend-node.version>v20.17.0</dep.frontend-node.version>
        <dep.frontend-npm.version>10.8.3</dep.frontend-npm.version>
        <dep.google.http.client.version>1.45.0</dep.google.http.client.version>
        <dep.iceberg.version>1.6.1</dep.iceberg.version>
        <dep.jna.version>5.15.0</dep.jna.version>
        <dep.joda.version>2.12.7</dep.joda.version>
        <dep.jsonwebtoken.version>0.12.6</dep.jsonwebtoken.version>
        <dep.jts.version>1.20.0</dep.jts.version>
        <dep.kafka-clients.version>3.8.0</dep.kafka-clients.version>
        <dep.okio.version>3.9.1</dep.okio.version>
        <dep.packaging.version>${dep.airlift.version}</dep.packaging.version>
<<<<<<< HEAD
        <dep.parquet.version>1.14.2</dep.parquet.version>
        <dep.plugin.failsafe.version>${dep.plugin.surefire.version}</dep.plugin.failsafe.version>        
        <dep.pulsar.version>4.0.0-preview.1</dep.pulsar.version>
        <dep.protobuf.version>3.25.4</dep.protobuf.version>
=======
        <dep.parquet.version>1.14.3</dep.parquet.version>
        <dep.plugin.failsafe.version>${dep.plugin.surefire.version}</dep.plugin.failsafe.version>
        <dep.protobuf.version>3.25.5</dep.protobuf.version>
>>>>>>> 2084281b
        <dep.snowflake.version>3.19.0</dep.snowflake.version>
        <dep.swagger.version>2.2.25</dep.swagger.version>
        <dep.takari.version>2.2.0</dep.takari.version>
        <dep.tcnative.version>2.0.66.Final</dep.tcnative.version>
        <dep.tempto.version>202</dep.tempto.version>
        <dep.wire.version>4.9.9</dep.wire.version>
        <dep.zookeeper.version>3.9.2</dep.zookeeper.version>
        <extraJavaVectorArgs>--add-modules=jdk.incubator.vector</extraJavaVectorArgs>
        <!--
        Instructs Provisio to write runtime dependencies in the format groupId_artifactId-version.jar.
        This is important to avoid overwriting dependencies with the same name and version but different groupId.
        Since 1.1.0, the default behaviour for such conflicts changed from overwriting the artifact to failing the build.
        -->
        <provisio.fallbackTargetFileNameMode>GA</provisio.fallbackTargetFileNameMode>
    </properties>

    <dependencyManagement>
        <dependencies>

            <dependency>
                <groupId>com.azure</groupId>
                <artifactId>azure-sdk-bom</artifactId>
                <version>1.2.28</version>
                <type>pom</type>
                <scope>import</scope>
            </dependency>

            <dependency>
                <groupId>com.google.cloud</groupId>
                <artifactId>libraries-bom</artifactId>
                <version>26.48.0</version>
                <type>pom</type>
                <scope>import</scope>
            </dependency>

            <dependency>
                <groupId>com.oracle.database.jdbc</groupId>
                <artifactId>ojdbc11-production</artifactId>
                <version>23.3.0.23.09</version>
                <type>pom</type>
                <scope>import</scope>
            </dependency>

            <dependency>
                <groupId>com.squareup.okhttp3</groupId>
                <artifactId>okhttp-bom</artifactId>
                <version>4.12.0</version>
                <type>pom</type>
                <scope>import</scope>
            </dependency>

            <dependency>
                <groupId>io.airlift</groupId>
                <artifactId>bom</artifactId>
                <version>${dep.airlift.version}</version>
                <type>pom</type>
                <scope>import</scope>
            </dependency>

            <dependency>
                <groupId>io.grpc</groupId>
                <artifactId>grpc-bom</artifactId>
                <version>1.68.0</version>
                <type>pom</type>
                <scope>import</scope>
            </dependency>

            <dependency>
                <groupId>io.netty</groupId>
                <artifactId>netty-bom</artifactId>
                <version>4.1.114.Final</version>
                <type>pom</type>
                <scope>import</scope>
            </dependency>

            <dependency>
                <groupId>org.apache.arrow</groupId>
                <artifactId>arrow-bom</artifactId>
                <version>17.0.0</version>
                <type>pom</type>
                <scope>import</scope>
            </dependency>

            <dependency>
                <groupId>org.jdbi</groupId>
                <artifactId>jdbi3-bom</artifactId>
                <version>3.45.4</version>
                <type>pom</type>
                <scope>import</scope>
            </dependency>
            <dependency>
                <groupId>org.apache.pulsar</groupId>
                <artifactId>pulsar-bom</artifactId>
                <version>${dep.pulsar.version}</version>
                <type>pom</type>
                <scope>import</scope>
            </dependency>
            <dependency>
                <groupId>org.ow2.asm</groupId>
                <artifactId>asm-bom</artifactId>
                <version>${dep.asm.version}</version>
                <type>pom</type>
                <scope>import</scope>
            </dependency>

            <dependency>
                <groupId>org.testcontainers</groupId>
                <artifactId>testcontainers-bom</artifactId>
                <version>1.20.2</version>
                <type>pom</type>
                <scope>import</scope>
            </dependency>

            <dependency>
                <groupId>software.amazon.awssdk</groupId>
                <artifactId>bom</artifactId>
                <version>2.28.16</version>
                <type>pom</type>
                <scope>import</scope>
            </dependency>

            <dependency>
                <groupId>com.adobe.testing</groupId>
                <artifactId>s3mock-testcontainers</artifactId>
                <version>3.11.0</version>
            </dependency>

            <dependency>
                <groupId>com.amazonaws</groupId>
                <artifactId>amazon-kinesis-client</artifactId>
                <version>1.15.2</version>
                <exclusions>
                    <exclusion>
                        <groupId>com.amazonaws</groupId>
                        <artifactId>aws-java-sdk</artifactId>
                    </exclusion>
                    <exclusion>
                        <groupId>com.amazonaws</groupId>
                        <artifactId>aws-java-sdk-core</artifactId>
                    </exclusion>
                    <exclusion>
                        <groupId>com.google.protobuf</groupId>
                        <artifactId>protobuf-java</artifactId>
                    </exclusion>
                    <exclusion>
                        <groupId>commons-lang</groupId>
                        <artifactId>commons-lang</artifactId>
                    </exclusion>
                    <exclusion>
                        <groupId>commons-logging</groupId>
                        <artifactId>commons-logging</artifactId>
                    </exclusion>
                    <exclusion>
                        <groupId>joda-time</groupId>
                        <artifactId>joda-time</artifactId>
                    </exclusion>
                </exclusions>
            </dependency>

            <dependency>
                <groupId>com.amazonaws</groupId>
                <artifactId>aws-java-sdk-core</artifactId>
                <version>${dep.aws-sdk.version}</version>
                <exclusions>
                    <exclusion>
                        <groupId>commons-logging</groupId>
                        <artifactId>commons-logging</artifactId>
                    </exclusion>
                    <exclusion>
                        <groupId>joda-time</groupId>
                        <artifactId>joda-time</artifactId>
                    </exclusion>
                </exclusions>
            </dependency>

            <dependency>
                <groupId>com.amazonaws</groupId>
                <artifactId>aws-java-sdk-dynamodb</artifactId>
                <version>${dep.aws-sdk.version}</version>
            </dependency>

            <dependency>
                <groupId>com.amazonaws</groupId>
                <artifactId>aws-java-sdk-glue</artifactId>
                <version>${dep.aws-sdk.version}</version>
                <exclusions>
                    <exclusion>
                        <groupId>commons-logging</groupId>
                        <artifactId>commons-logging</artifactId>
                    </exclusion>
                    <exclusion>
                        <groupId>joda-time</groupId>
                        <artifactId>joda-time</artifactId>
                    </exclusion>
                </exclusions>
            </dependency>

            <dependency>
                <groupId>com.amazonaws</groupId>
                <artifactId>aws-java-sdk-kinesis</artifactId>
                <version>${dep.aws-sdk.version}</version>
                <exclusions>
                    <exclusion>
                        <groupId>commons-logging</groupId>
                        <artifactId>commons-logging</artifactId>
                    </exclusion>
                    <exclusion>
                        <groupId>joda-time</groupId>
                        <artifactId>joda-time</artifactId>
                    </exclusion>
                </exclusions>
            </dependency>

            <dependency>
                <groupId>com.amazonaws</groupId>
                <artifactId>aws-java-sdk-s3</artifactId>
                <version>${dep.aws-sdk.version}</version>
                <exclusions>
                    <exclusion>
                        <groupId>commons-logging</groupId>
                        <artifactId>commons-logging</artifactId>
                    </exclusion>
                    <exclusion>
                        <groupId>joda-time</groupId>
                        <artifactId>joda-time</artifactId>
                    </exclusion>
                </exclusions>
            </dependency>

            <dependency>
                <groupId>com.amazonaws</groupId>
                <artifactId>aws-java-sdk-sts</artifactId>
                <version>${dep.aws-sdk.version}</version>
                <exclusions>
                    <exclusion>
                        <groupId>commons-logging</groupId>
                        <artifactId>commons-logging</artifactId>
                    </exclusion>
                    <exclusion>
                        <groupId>joda-time</groupId>
                        <artifactId>joda-time</artifactId>
                    </exclusion>
                </exclusions>
            </dependency>

            <dependency>
                <groupId>com.azure</groupId>
                <artifactId>azure-core-tracing-opentelemetry</artifactId>
                <version>1.0.0-beta.42</version>
                <exclusions>
                    <exclusion>
                        <groupId>com.azure</groupId>
                        <artifactId>azure-core</artifactId>
                    </exclusion>
                </exclusions>
            </dependency>

            <dependency>
                <groupId>com.clearspring.analytics</groupId>
                <artifactId>stream</artifactId>
                <version>2.9.8</version>
            </dependency>

            <dependency>
                <groupId>com.clickhouse</groupId>
                <artifactId>clickhouse-jdbc</artifactId>
                <version>0.6.3</version>
                <classifier>all</classifier>
            </dependency>

            <dependency>
                <groupId>com.datastax.oss</groupId>
                <artifactId>java-driver-core</artifactId>
                <version>${dep.cassandra.version}</version>
            </dependency>

            <dependency>
                <groupId>com.esri.geometry</groupId>
                <artifactId>esri-geometry-api</artifactId>
                <version>2.2.4</version>
            </dependency>

            <dependency>
                <groupId>com.exasol</groupId>
                <artifactId>exasol-jdbc</artifactId>
                <version>24.1.2</version>
            </dependency>

            <dependency>
                <groupId>com.facebook.thirdparty</groupId>
                <artifactId>libsvm</artifactId>
                <version>3.18.1</version>
            </dependency>

            <dependency>
                <groupId>com.github.ben-manes.caffeine</groupId>
                <artifactId>caffeine</artifactId>
                <version>3.1.8</version>
            </dependency>

            <dependency>
                <groupId>com.github.docker-java</groupId>
                <artifactId>docker-java-api</artifactId>
                <version>3.4.0</version>
            </dependency>

            <dependency>
                <groupId>com.github.luben</groupId>
                <artifactId>zstd-jni</artifactId>
                <version>1.5.6-6</version>
            </dependency>

            <dependency>
                <groupId>com.github.oshi</groupId>
                <artifactId>oshi-core</artifactId>
                <version>6.6.5</version>
            </dependency>

            <dependency>
                <groupId>com.google.auto.value</groupId>
                <artifactId>auto-value-annotations</artifactId>
                <version>1.11.0</version>
            </dependency>

            <dependency>
                <groupId>com.google.cloud.bigdataoss</groupId>
                <artifactId>gcs-connector</artifactId>
                <version>hadoop3-2.2.25</version>
                <classifier>shaded</classifier>
                <exclusions>
                    <exclusion>
                        <groupId>*</groupId>
                        <artifactId>*</artifactId>
                    </exclusion>
                </exclusions>
            </dependency>

            <!-- force newer version to be used for dependencies -->
            <dependency>
                <groupId>com.google.code.gson</groupId>
                <artifactId>gson</artifactId>
                <version>2.11.0</version>
            </dependency>

            <dependency>
                <groupId>com.google.errorprone</groupId>
                <artifactId>error_prone_annotations</artifactId>
                <version>${dep.errorprone.version}</version>
            </dependency>

            <dependency>
                <groupId>com.google.guava</groupId>
                <artifactId>failureaccess</artifactId>
                <version>1.0.2</version>
            </dependency>

            <dependency>
                <groupId>com.google.http-client</groupId>
                <artifactId>google-http-client</artifactId>
                <version>${dep.google.http.client.version}</version>
            </dependency>

            <dependency>
                <groupId>com.google.http-client</groupId>
                <artifactId>google-http-client-gson</artifactId>
                <version>${dep.google.http.client.version}</version>
            </dependency>

            <dependency>
                <groupId>com.google.protobuf</groupId>
                <artifactId>protobuf-java</artifactId>
                <version>${dep.protobuf.version}</version>
            </dependency>

            <dependency>
                <groupId>com.google.protobuf</groupId>
                <artifactId>protobuf-java-util</artifactId>
                <version>${dep.protobuf.version}</version>
            </dependency>

            <dependency>
                <groupId>com.google.protobuf</groupId>
                <artifactId>protobuf-kotlin</artifactId>
                <version>${dep.protobuf.version}</version>
            </dependency>

            <dependency>
                <groupId>com.h2database</groupId>
                <artifactId>h2</artifactId>
                <version>2.3.232</version>
            </dependency>

            <dependency>
                <groupId>com.microsoft.sqlserver</groupId>
                <artifactId>mssql-jdbc</artifactId>
                <version>12.8.1.jre11</version>
            </dependency>

            <dependency>
                <groupId>com.mysql</groupId>
                <artifactId>mysql-connector-j</artifactId>
                <!-- TODO https://github.com/trinodb/trino/issues/21945 Check performance when upgrading this version -->
                <version>8.3.0</version>
            </dependency>

            <dependency>
                <groupId>com.nimbusds</groupId>
                <artifactId>nimbus-jose-jwt</artifactId>
                <version>9.41.2</version>
            </dependency>

            <dependency>
                <groupId>com.nimbusds</groupId>
                <artifactId>oauth2-oidc-sdk</artifactId>
                <version>11.20</version>
                <classifier>jdk11</classifier>
            </dependency>

            <dependency>
                <groupId>com.opencsv</groupId>
                <artifactId>opencsv</artifactId>
                <version>5.9</version>
            </dependency>

            <dependency>
                <groupId>com.squareup.okio</groupId>
                <artifactId>okio</artifactId>
                <version>${dep.okio.version}</version>
            </dependency>

            <dependency>
                <groupId>com.squareup.okio</groupId>
                <artifactId>okio-jvm</artifactId>
                <version>${dep.okio.version}</version>
            </dependency>

            <dependency>
                <groupId>com.squareup.wire</groupId>
                <artifactId>wire-runtime-jvm</artifactId>
                <version>${dep.wire.version}</version>
            </dependency>

            <dependency>
                <groupId>com.squareup.wire</groupId>
                <artifactId>wire-schema-jvm</artifactId>
                <version>${dep.wire.version}</version>
            </dependency>

            <dependency>
                <groupId>commons-cli</groupId>
                <artifactId>commons-cli</artifactId>
                <version>1.9.0</version>
            </dependency>

            <dependency>
                <groupId>commons-codec</groupId>
                <artifactId>commons-codec</artifactId>
                <version>1.17.1</version>
            </dependency>

            <dependency>
                <groupId>commons-io</groupId>
                <artifactId>commons-io</artifactId>
                <version>2.17.0</version>
            </dependency>

            <dependency>
                <groupId>dev.failsafe</groupId>
                <artifactId>failsafe</artifactId>
                <version>3.3.2</version>
            </dependency>

            <dependency>
                <groupId>info.picocli</groupId>
                <artifactId>picocli</artifactId>
                <version>4.7.6</version>
            </dependency>

            <!-- previous aircompressor used by tests and Iceberg puffin -->
            <dependency>
                <groupId>io.airlift</groupId>
                <artifactId>aircompressor</artifactId>
                <version>0.27</version>
            </dependency>

            <dependency>
                <groupId>io.airlift</groupId>
                <artifactId>aircompressor-v3</artifactId>
                <version>3.1</version>
            </dependency>

            <dependency>
                <groupId>io.airlift</groupId>
                <artifactId>bytecode</artifactId>
                <version>1.6</version>
            </dependency>

            <dependency>
                <groupId>io.airlift</groupId>
                <artifactId>joni</artifactId>
                <version>2.1.5.3</version>
            </dependency>
            <dependency>
                <groupId>io.airlift</groupId>
                <artifactId>junit-extensions</artifactId>
                <version>2</version>
            </dependency>

            <dependency>
                <groupId>io.airlift</groupId>
                <artifactId>units</artifactId>
                <version>1.10</version>
            </dependency>

            <dependency>
                <groupId>io.airlift.discovery</groupId>
                <artifactId>discovery-server</artifactId>
                <version>1.37</version>
                <exclusions>
                    <exclusion>
                        <groupId>io.airlift</groupId>
                        <artifactId>event-http</artifactId>
                    </exclusion>
                    <exclusion>
                        <groupId>io.airlift</groupId>
                        <artifactId>jmx-http-rpc</artifactId>
                    </exclusion>
                    <exclusion>
                        <groupId>org.iq80.leveldb</groupId>
                        <artifactId>leveldb</artifactId>
                    </exclusion>
                    <exclusion>
                        <groupId>org.iq80.leveldb</groupId>
                        <artifactId>leveldb-api</artifactId>
                    </exclusion>
                </exclusions>
            </dependency>

            <dependency>
                <groupId>io.airlift.drift</groupId>
                <artifactId>drift-api</artifactId>
                <version>${dep.drift.version}</version>
            </dependency>

            <dependency>
                <groupId>io.airlift.drift</groupId>
                <artifactId>drift-client</artifactId>
                <version>${dep.drift.version}</version>
            </dependency>

            <dependency>
                <groupId>io.airlift.drift</groupId>
                <artifactId>drift-codec</artifactId>
                <version>${dep.drift.version}</version>
            </dependency>

            <dependency>
                <groupId>io.airlift.drift</groupId>
                <artifactId>drift-protocol</artifactId>
                <version>${dep.drift.version}</version>
            </dependency>

            <dependency>
                <groupId>io.airlift.drift</groupId>
                <artifactId>drift-server</artifactId>
                <version>${dep.drift.version}</version>
            </dependency>

            <dependency>
                <groupId>io.airlift.drift</groupId>
                <artifactId>drift-transport-netty</artifactId>
                <version>${dep.drift.version}</version>
            </dependency>

            <dependency>
                <groupId>io.airlift.drift</groupId>
                <artifactId>drift-transport-spi</artifactId>
                <version>${dep.drift.version}</version>
            </dependency>

            <dependency>
                <groupId>io.airlift.resolver</groupId>
                <artifactId>resolver</artifactId>
                <version>1.6</version>
            </dependency>

            <dependency>
                <groupId>io.azam.ulidj</groupId>
                <artifactId>ulidj</artifactId>
                <version>1.0.4</version>
            </dependency>

            <dependency>
                <groupId>io.confluent</groupId>
                <artifactId>kafka-avro-serializer</artifactId>
                <version>${dep.confluent.version}</version>
                <exclusions>
                    <exclusion>
                        <groupId>commons-cli</groupId>
                        <artifactId>commons-cli</artifactId>
                    </exclusion>
                    <exclusion>
                        <groupId>net.sf.jopt-simple</groupId>
                        <artifactId>jopt-simple</artifactId>
                    </exclusion>
                    <exclusion>
                        <groupId>org.apache.kafka</groupId>
                        <artifactId>kafka-clients</artifactId>
                    </exclusion>
                </exclusions>
            </dependency>

            <dependency>
                <groupId>io.confluent</groupId>
                <artifactId>kafka-schema-registry-client</artifactId>
                <version>${dep.confluent.version}</version>
                <exclusions>
                    <!-- Brings in a 2.13.4.2 version of databind -->
                    <exclusion>
                        <groupId>com.fasterxml.jackson.core</groupId>
                        <artifactId>jackson-databind</artifactId>
                    </exclusion>
                    <exclusion>
                        <groupId>com.sun.activation</groupId>
                        <artifactId>jakarta.activation</artifactId>
                    </exclusion>
                    <exclusion>
                        <groupId>org.apache.kafka</groupId>
                        <artifactId>kafka-clients</artifactId>
                    </exclusion>
                </exclusions>
            </dependency>

            <dependency>
                <groupId>io.confluent</groupId>
                <artifactId>kafka-schema-serializer</artifactId>
                <version>${dep.confluent.version}</version>
            </dependency>
        
            <dependency>
                <groupId>io.dropwizard.metrics</groupId>
                <artifactId>metrics-core</artifactId>
                <version>4.2.28</version>
            </dependency>

            <dependency>
                <groupId>io.jsonwebtoken</groupId>
                <artifactId>jjwt-api</artifactId>
                <version>${dep.jsonwebtoken.version}</version>
            </dependency>

            <dependency>
                <groupId>io.jsonwebtoken</groupId>
                <artifactId>jjwt-impl</artifactId>
                <version>${dep.jsonwebtoken.version}</version>
            </dependency>

            <dependency>
                <groupId>io.jsonwebtoken</groupId>
                <artifactId>jjwt-jackson</artifactId>
                <version>${dep.jsonwebtoken.version}</version>
            </dependency>

            <dependency>
                <groupId>io.minio</groupId>
                <artifactId>minio</artifactId>
                <version>8.5.12</version>
            </dependency>

            <dependency>
                <groupId>io.netty</groupId>
                <artifactId>netty-tcnative</artifactId>
                <version>${dep.tcnative.version}</version>
                <classifier>linux-x86_64</classifier>
            </dependency>

            <dependency>
                <groupId>io.netty</groupId>
                <artifactId>netty-tcnative</artifactId>
                <version>${dep.tcnative.version}</version>
                <classifier>linux-x86_64-fedora</classifier>
            </dependency>

            <dependency>
                <groupId>io.netty</groupId>
                <artifactId>netty-tcnative</artifactId>
                <version>${dep.tcnative.version}</version>
                <classifier>linux-aarch_64-fedora</classifier>
            </dependency>

            <dependency>
                <groupId>io.netty</groupId>
                <artifactId>netty-tcnative</artifactId>
                <version>${dep.tcnative.version}</version>
                <classifier>osx-x86_64</classifier>
            </dependency>

            <dependency>
                <groupId>io.netty</groupId>
                <artifactId>netty-tcnative-boringssl-static</artifactId>
                <version>${dep.tcnative.version}</version>
            </dependency>

            <dependency>
                <groupId>io.netty</groupId>
                <artifactId>netty-tcnative-boringssl-static</artifactId>
                <version>${dep.tcnative.version}</version>
                <classifier>linux-x86_64</classifier>
            </dependency>

            <dependency>
                <groupId>io.netty</groupId>
                <artifactId>netty-tcnative-boringssl-static</artifactId>
                <version>${dep.tcnative.version}</version>
                <classifier>linux-aarch_64</classifier>
            </dependency>

            <dependency>
                <groupId>io.netty</groupId>
                <artifactId>netty-tcnative-boringssl-static</artifactId>
                <version>${dep.tcnative.version}</version>
                <classifier>osx-x86_64</classifier>
            </dependency>

            <dependency>
                <groupId>io.netty</groupId>
                <artifactId>netty-tcnative-boringssl-static</artifactId>
                <version>${dep.tcnative.version}</version>
                <classifier>osx-aarch_64</classifier>
            </dependency>

            <dependency>
                <groupId>io.netty</groupId>
                <artifactId>netty-tcnative-boringssl-static</artifactId>
                <version>${dep.tcnative.version}</version>
                <classifier>windows-x86_64</classifier>
            </dependency>

            <dependency>
                <groupId>io.netty</groupId>
                <artifactId>netty-tcnative-classes</artifactId>
                <version>${dep.tcnative.version}</version>
            </dependency>

            <!-- temporary to settle a version between airbase and google cloud sdk -->
            <dependency>
                <groupId>io.opentelemetry</groupId>
                <artifactId>opentelemetry-api-incubator</artifactId>
                <version>${dep.opentelemetry.version}-alpha</version>
            </dependency>

            <dependency>
                <groupId>io.projectreactor</groupId>
                <artifactId>reactor-core</artifactId>
                <version>3.6.10</version>
            </dependency>

            <!-- io.confluent:kafka-avro-serializer uses multiple versions of this transitive dependency -->
            <dependency>
                <groupId>io.swagger.core.v3</groupId>
                <artifactId>swagger-annotations</artifactId>
                <version>${dep.swagger.version}</version>
            </dependency>

            <!-- io.confluent:kafka-avro-serializer uses multiple versions of this transitive dependency -->
            <dependency>
                <groupId>io.swagger.core.v3</groupId>
                <artifactId>swagger-core</artifactId>
                <version>${dep.swagger.version}</version>
            </dependency>

            <dependency>
                <groupId>io.trino</groupId>
                <artifactId>trino-array</artifactId>
                <version>${project.version}</version>
            </dependency>

            <dependency>
                <groupId>io.trino</groupId>
                <artifactId>trino-base-jdbc</artifactId>
                <version>${project.version}</version>
            </dependency>

            <dependency>
                <groupId>io.trino</groupId>
                <artifactId>trino-base-jdbc</artifactId>
                <version>${project.version}</version>
                <type>test-jar</type>
            </dependency>

            <dependency>
                <groupId>io.trino</groupId>
                <artifactId>trino-benchmark-queries</artifactId>
                <version>${project.version}</version>
            </dependency>

            <dependency>
                <groupId>io.trino</groupId>
                <artifactId>trino-benchto-benchmarks</artifactId>
                <version>${project.version}</version>
            </dependency>

            <dependency>
                <groupId>io.trino</groupId>
                <artifactId>trino-blackhole</artifactId>
                <version>${project.version}</version>
            </dependency>

            <dependency>
                <groupId>io.trino</groupId>
                <artifactId>trino-cache</artifactId>
                <version>${project.version}</version>
            </dependency>

            <dependency>
                <groupId>io.trino</groupId>
                <artifactId>trino-cache</artifactId>
                <version>${project.version}</version>
                <type>test-jar</type>
            </dependency>

            <dependency>
                <groupId>io.trino</groupId>
                <artifactId>trino-cli</artifactId>
                <version>${project.version}</version>
            </dependency>

            <dependency>
                <groupId>io.trino</groupId>
                <artifactId>trino-client</artifactId>
                <version>${project.version}</version>
            </dependency>

            <dependency>
                <groupId>io.trino</groupId>
                <artifactId>trino-delta-lake</artifactId>
                <version>${project.version}</version>
            </dependency>

            <dependency>
                <groupId>io.trino</groupId>
                <artifactId>trino-delta-lake</artifactId>
                <version>${project.version}</version>
                <type>test-jar</type>
            </dependency>

            <dependency>
                <groupId>io.trino</groupId>
                <artifactId>trino-elasticsearch</artifactId>
                <version>${project.version}</version>
            </dependency>

            <dependency>
                <groupId>io.trino</groupId>
                <artifactId>trino-example-http</artifactId>
                <version>${project.version}</version>
                <type>zip</type>
            </dependency>

            <dependency>
                <groupId>io.trino</groupId>
                <artifactId>trino-exchange-filesystem</artifactId>
                <version>${project.version}</version>
            </dependency>

            <dependency>
                <groupId>io.trino</groupId>
                <artifactId>trino-exchange-filesystem</artifactId>
                <version>${project.version}</version>
                <type>test-jar</type>
            </dependency>

            <dependency>
                <groupId>io.trino</groupId>
                <artifactId>trino-faulttolerant-tests</artifactId>
                <version>${project.version}</version>
            </dependency>

            <dependency>
                <groupId>io.trino</groupId>
                <artifactId>trino-filesystem</artifactId>
                <version>${project.version}</version>
            </dependency>

            <dependency>
                <groupId>io.trino</groupId>
                <artifactId>trino-filesystem</artifactId>
                <version>${project.version}</version>
                <type>test-jar</type>
            </dependency>

            <dependency>
                <groupId>io.trino</groupId>
                <artifactId>trino-filesystem-alluxio</artifactId>
                <version>${project.version}</version>
            </dependency>

            <dependency>
                <groupId>io.trino</groupId>
                <artifactId>trino-filesystem-azure</artifactId>
                <version>${project.version}</version>
            </dependency>

            <dependency>
                <groupId>io.trino</groupId>
                <artifactId>trino-filesystem-cache-alluxio</artifactId>
                <version>${project.version}</version>
            </dependency>

            <dependency>
                <groupId>io.trino</groupId>
                <artifactId>trino-filesystem-cache-alluxio</artifactId>
                <version>${project.version}</version>
                <type>test-jar</type>
            </dependency>

            <dependency>
                <groupId>io.trino</groupId>
                <artifactId>trino-filesystem-gcs</artifactId>
                <version>${project.version}</version>
            </dependency>

            <dependency>
                <groupId>io.trino</groupId>
                <artifactId>trino-filesystem-manager</artifactId>
                <version>${project.version}</version>
            </dependency>

            <dependency>
                <groupId>io.trino</groupId>
                <artifactId>trino-filesystem-s3</artifactId>
                <version>${project.version}</version>
            </dependency>

            <dependency>
                <groupId>io.trino</groupId>
                <artifactId>trino-geospatial</artifactId>
                <version>${project.version}</version>
            </dependency>

            <dependency>
                <groupId>io.trino</groupId>
                <artifactId>trino-geospatial-toolkit</artifactId>
                <version>${project.version}</version>
            </dependency>

            <dependency>
                <groupId>io.trino</groupId>
                <artifactId>trino-grammar</artifactId>
                <version>${project.version}</version>
            </dependency>

            <dependency>
                <groupId>io.trino</groupId>
                <artifactId>trino-hdfs</artifactId>
                <version>${project.version}</version>
            </dependency>

            <dependency>
                <groupId>io.trino</groupId>
                <artifactId>trino-hdfs</artifactId>
                <version>${project.version}</version>
                <type>test-jar</type>
            </dependency>

            <dependency>
                <groupId>io.trino</groupId>
                <artifactId>trino-hive</artifactId>
                <version>${project.version}</version>
            </dependency>

            <dependency>
                <groupId>io.trino</groupId>
                <artifactId>trino-hive</artifactId>
                <version>${project.version}</version>
                <type>test-jar</type>
            </dependency>

            <dependency>
                <groupId>io.trino</groupId>
                <artifactId>trino-hive-formats</artifactId>
                <version>${project.version}</version>
            </dependency>

            <dependency>
                <groupId>io.trino</groupId>
                <artifactId>trino-hudi</artifactId>
                <version>${project.version}</version>
            </dependency>

            <dependency>
                <groupId>io.trino</groupId>
                <artifactId>trino-iceberg</artifactId>
                <version>${project.version}</version>
            </dependency>

            <dependency>
                <groupId>io.trino</groupId>
                <artifactId>trino-iceberg</artifactId>
                <version>${project.version}</version>
                <type>test-jar</type>
            </dependency>

            <dependency>
                <groupId>io.trino</groupId>
                <artifactId>trino-ignite</artifactId>
                <version>${project.version}</version>
            </dependency>

            <dependency>
                <groupId>io.trino</groupId>
                <artifactId>trino-jdbc</artifactId>
                <version>${project.version}</version>
            </dependency>

            <dependency>
                <groupId>io.trino</groupId>
                <artifactId>trino-jmx</artifactId>
                <version>${project.version}</version>
            </dependency>

            <dependency>
                <groupId>io.trino</groupId>
                <artifactId>trino-kafka</artifactId>
                <version>${project.version}</version>
            </dependency>

            <dependency>
                <groupId>io.trino</groupId>
                <artifactId>trino-kafka-event-listener</artifactId>
                <version>${project.version}</version>
            </dependency>

            <dependency>
                <groupId>io.trino</groupId>
                <artifactId>trino-main</artifactId>
                <version>${project.version}</version>
            </dependency>

            <dependency>
                <groupId>io.trino</groupId>
                <artifactId>trino-main</artifactId>
                <version>${project.version}</version>
                <type>test-jar</type>
            </dependency>

            <dependency>
                <groupId>io.trino</groupId>
                <artifactId>trino-mariadb</artifactId>
                <version>${project.version}</version>
            </dependency>

            <dependency>
                <groupId>io.trino</groupId>
                <artifactId>trino-matching</artifactId>
                <version>${project.version}</version>
            </dependency>

            <dependency>
                <groupId>io.trino</groupId>
                <artifactId>trino-memory</artifactId>
                <version>${project.version}</version>
            </dependency>

            <dependency>
                <groupId>io.trino</groupId>
                <artifactId>trino-memory</artifactId>
                <version>${project.version}</version>
                <type>test-jar</type>
            </dependency>

            <dependency>
                <groupId>io.trino</groupId>
                <artifactId>trino-memory-context</artifactId>
                <version>${project.version}</version>
            </dependency>

            <dependency>
                <groupId>io.trino</groupId>
                <artifactId>trino-metastore</artifactId>
                <version>${project.version}</version>
            </dependency>

            <dependency>
                <groupId>io.trino</groupId>
                <artifactId>trino-mongodb</artifactId>
                <version>${project.version}</version>
            </dependency>

            <dependency>
                <groupId>io.trino</groupId>
                <artifactId>trino-mongodb</artifactId>
                <version>${project.version}</version>
                <type>test-jar</type>
            </dependency>

            <dependency>
                <groupId>io.trino</groupId>
                <artifactId>trino-mysql</artifactId>
                <version>${project.version}</version>
            </dependency>

            <dependency>
                <groupId>io.trino</groupId>
                <artifactId>trino-mysql</artifactId>
                <version>${project.version}</version>
                <type>test-jar</type>
            </dependency>

            <dependency>
                <groupId>io.trino</groupId>
                <artifactId>trino-orc</artifactId>
                <version>${project.version}</version>
            </dependency>

            <dependency>
                <groupId>io.trino</groupId>
                <artifactId>trino-parquet</artifactId>
                <version>${project.version}</version>
            </dependency>

            <dependency>
                <groupId>io.trino</groupId>
                <artifactId>trino-parser</artifactId>
                <version>${project.version}</version>
            </dependency>

            <dependency>
                <groupId>io.trino</groupId>
                <artifactId>trino-parser</artifactId>
                <version>${project.version}</version>
                <type>test-jar</type>
            </dependency>

            <dependency>
                <groupId>io.trino</groupId>
                <artifactId>trino-password-authenticators</artifactId>
                <version>${project.version}</version>
            </dependency>

            <dependency>
                <groupId>io.trino</groupId>
                <artifactId>trino-pinot</artifactId>
                <version>${project.version}</version>
            </dependency>

            <dependency>
                <groupId>io.trino</groupId>
                <artifactId>trino-plugin-reader</artifactId>
                <version>${project.version}</version>
            </dependency>

            <dependency>
                <groupId>io.trino</groupId>
                <artifactId>trino-plugin-toolkit</artifactId>
                <version>${project.version}</version>
            </dependency>

            <dependency>
                <groupId>io.trino</groupId>
                <artifactId>trino-plugin-toolkit</artifactId>
                <version>${project.version}</version>
                <type>test-jar</type>
            </dependency>

            <dependency>
                <groupId>io.trino</groupId>
                <artifactId>trino-postgresql</artifactId>
                <version>${project.version}</version>
            </dependency>

            <dependency>
                <groupId>io.trino</groupId>
                <artifactId>trino-postgresql</artifactId>
                <version>${project.version}</version>
                <type>test-jar</type>
            </dependency>

            <dependency>
                <groupId>io.trino</groupId>
                <artifactId>trino-product-tests</artifactId>
                <version>${project.version}</version>
            </dependency>

            <dependency>
                <groupId>io.trino</groupId>
                <artifactId>trino-product-tests-groups</artifactId>
                <version>${project.version}</version>
            </dependency>

            <dependency>
                <groupId>io.trino</groupId>
                <artifactId>trino-re2j</artifactId>
                <version>1.7</version>
            </dependency>

            <dependency>
                <groupId>io.trino</groupId>
                <artifactId>trino-record-decoder</artifactId>
                <version>${project.version}</version>
            </dependency>

            <dependency>
                <groupId>io.trino</groupId>
                <artifactId>trino-record-decoder</artifactId>
                <version>${project.version}</version>
                <type>test-jar</type>
            </dependency>

            <dependency>
                <groupId>io.trino</groupId>
                <artifactId>trino-resource-group-managers</artifactId>
                <version>${project.version}</version>
            </dependency>

            <dependency>
                <groupId>io.trino</groupId>
                <artifactId>trino-resource-group-managers</artifactId>
                <version>${project.version}</version>
                <type>test-jar</type>
            </dependency>

            <dependency>
                <groupId>io.trino</groupId>
                <artifactId>trino-server</artifactId>
                <version>${project.version}</version>
            </dependency>

            <dependency>
                <groupId>io.trino</groupId>
                <artifactId>trino-server-rpm</artifactId>
                <version>${project.version}</version>
            </dependency>

            <dependency>
                <groupId>io.trino</groupId>
                <artifactId>trino-session-property-managers</artifactId>
                <version>${project.version}</version>
            </dependency>

            <dependency>
                <groupId>io.trino</groupId>
                <artifactId>trino-session-property-managers</artifactId>
                <version>${project.version}</version>
                <type>test-jar</type>
            </dependency>

            <dependency>
                <groupId>io.trino</groupId>
                <artifactId>trino-snowflake</artifactId>
                <version>${project.version}</version>
            </dependency>

            <dependency>
                <groupId>io.trino</groupId>
                <artifactId>trino-spi</artifactId>
                <version>${project.version}</version>
            </dependency>

            <dependency>
                <groupId>io.trino</groupId>
                <artifactId>trino-spi</artifactId>
                <version>${project.version}</version>
                <type>test-jar</type>
            </dependency>

            <dependency>
                <groupId>io.trino</groupId>
                <artifactId>trino-spooling-filesystem</artifactId>
                <version>${project.version}</version>
            </dependency>

            <dependency>
                <groupId>io.trino</groupId>
                <artifactId>trino-sqlserver</artifactId>
                <version>${project.version}</version>
            </dependency>

            <dependency>
                <groupId>io.trino</groupId>
                <artifactId>trino-sqlserver</artifactId>
                <version>${project.version}</version>
                <type>test-jar</type>
            </dependency>

            <dependency>
                <groupId>io.trino</groupId>
                <artifactId>trino-testing</artifactId>
                <version>${project.version}</version>
            </dependency>

            <dependency>
                <groupId>io.trino</groupId>
                <artifactId>trino-testing-containers</artifactId>
                <version>${project.version}</version>
            </dependency>

            <dependency>
                <groupId>io.trino</groupId>
                <artifactId>trino-testing-kafka</artifactId>
                <version>${project.version}</version>
            </dependency>

            <dependency>
                <groupId>io.trino</groupId>
                <artifactId>trino-testing-resources</artifactId>
                <version>${project.version}</version>
            </dependency>

            <dependency>
                <groupId>io.trino</groupId>
                <artifactId>trino-testing-services</artifactId>
                <version>${project.version}</version>
            </dependency>

            <dependency>
                <groupId>io.trino</groupId>
                <artifactId>trino-tests</artifactId>
                <version>${project.version}</version>
            </dependency>

            <dependency>
                <groupId>io.trino</groupId>
                <artifactId>trino-tests</artifactId>
                <version>${project.version}</version>
                <type>test-jar</type>
            </dependency>

            <dependency>
                <groupId>io.trino</groupId>
                <artifactId>trino-thrift</artifactId>
                <version>${project.version}</version>
                <type>zip</type>
            </dependency>

            <dependency>
                <groupId>io.trino</groupId>
                <artifactId>trino-thrift-api</artifactId>
                <version>${project.version}</version>
            </dependency>

            <dependency>
                <groupId>io.trino</groupId>
                <artifactId>trino-thrift-api</artifactId>
                <version>${project.version}</version>
                <type>test-jar</type>
            </dependency>

            <dependency>
                <groupId>io.trino</groupId>
                <artifactId>trino-thrift-testing-server</artifactId>
                <version>${project.version}</version>
            </dependency>

            <dependency>
                <groupId>io.trino</groupId>
                <artifactId>trino-tpcds</artifactId>
                <version>${project.version}</version>
            </dependency>

            <dependency>
                <groupId>io.trino</groupId>
                <artifactId>trino-tpch</artifactId>
                <version>${project.version}</version>
            </dependency>

            <dependency>
                <groupId>io.trino</groupId>
                <artifactId>trino-web-ui</artifactId>
                <version>${project.version}</version>
            </dependency>

            <dependency>
                <groupId>io.trino.benchto</groupId>
                <artifactId>benchto-driver</artifactId>
                <version>0.29</version>
                <exclusions>
                    <exclusion>
                        <groupId>ch.qos.logback</groupId>
                        <artifactId>logback-classic</artifactId>
                    </exclusion>
                </exclusions>
            </dependency>

            <dependency>
                <groupId>io.trino.coral</groupId>
                <artifactId>coral</artifactId>
                <version>2.2.14-2</version>
            </dependency>

            <dependency>
                <groupId>io.trino.hadoop</groupId>
                <artifactId>hadoop-apache</artifactId>
                <version>3.3.5-3</version>
            </dependency>

            <dependency>
                <groupId>io.trino.hive</groupId>
                <artifactId>hive-apache</artifactId>
                <version>3.1.2-23</version>
                <exclusions>
                    <exclusion>
                        <groupId>javax.annotation</groupId>
                        <artifactId>javax.annotation-api</artifactId>
                    </exclusion>
                    <exclusion>
                        <groupId>org.apache.parquet</groupId>
                        <artifactId>parquet-hadoop</artifactId>
                    </exclusion>
                    <exclusion>
                        <groupId>org.apache.parquet</groupId>
                        <artifactId>parquet-jackson</artifactId>
                    </exclusion>
                </exclusions>
            </dependency>

            <dependency>
                <groupId>io.trino.hive</groupId>
                <artifactId>hive-apache-jdbc</artifactId>
                <version>0.13.1-9</version>
            </dependency>

            <dependency>
                <groupId>io.trino.hive</groupId>
                <artifactId>hive-thrift</artifactId>
                <version>2</version>
            </dependency>

            <dependency>
                <groupId>io.trino.tempto</groupId>
                <artifactId>tempto-core</artifactId>
                <version>${dep.tempto.version}</version>
                <exclusions>
                    <exclusion>
                        <groupId>com.google.code.findbugs</groupId>
                        <artifactId>annotations</artifactId>
                    </exclusion>
                </exclusions>
            </dependency>

            <dependency>
                <groupId>io.trino.tempto</groupId>
                <artifactId>tempto-kafka</artifactId>
                <version>${dep.tempto.version}</version>
                <exclusions>
                    <exclusion>
                        <groupId>org.slf4j</groupId>
                        <artifactId>slf4j-log4j12</artifactId>
                    </exclusion>
                </exclusions>
            </dependency>

            <dependency>
                <groupId>io.trino.tempto</groupId>
                <artifactId>tempto-ldap</artifactId>
                <version>${dep.tempto.version}</version>
            </dependency>

            <dependency>
                <groupId>io.trino.tempto</groupId>
                <artifactId>tempto-runner</artifactId>
                <version>${dep.tempto.version}</version>
            </dependency>

            <dependency>
                <groupId>io.trino.tpcds</groupId>
                <artifactId>tpcds</artifactId>
                <version>1.4</version>
                <exclusions>
                    <!-- not used in the runtime -->
                    <exclusion>
                        <groupId>javax.inject</groupId>
                        <artifactId>javax.inject</artifactId>
                    </exclusion>
                </exclusions>
            </dependency>

            <dependency>
                <groupId>io.trino.tpch</groupId>
                <artifactId>tpch</artifactId>
                <version>1.4</version>
            </dependency>

            <dependency>
                <groupId>it.unimi.dsi</groupId>
                <artifactId>fastutil</artifactId>
                <version>8.5.14</version>
            </dependency>

            <dependency>
                <!-- org.testcontainers:testcontainer's dependencies pull two different versions of this artifact and this is to negotiate the version -->
                <groupId>net.java.dev.jna</groupId>
                <artifactId>jna</artifactId>
                <version>${dep.jna.version}</version>
            </dependency>

            <dependency>
                <groupId>net.java.dev.jna</groupId>
                <artifactId>jna-platform</artifactId>
                <version>${dep.jna.version}</version>
            </dependency>

            <dependency>
                <groupId>net.minidev</groupId>
                <artifactId>json-smart</artifactId>
                <version>2.5.1</version>
            </dependency>

            <dependency>
                <groupId>net.snowflake</groupId>
                <artifactId>snowflake-jdbc</artifactId>
                <version>${dep.snowflake.version}</version>
            </dependency>

            <dependency>
                <groupId>org.alluxio</groupId>
                <artifactId>alluxio-core-client-fs</artifactId>
                <version>${dep.alluxio.version}</version>
                <exclusions>
                    <exclusion>
                        <groupId>org.alluxio</groupId>
                        <artifactId>alluxio-core-common</artifactId>
                    </exclusion>
                    <exclusion>
                        <groupId>org.alluxio</groupId>
                        <artifactId>alluxio-core-transport</artifactId>
                    </exclusion>
                    <exclusion>
                        <groupId>org.apache.logging.log4j</groupId>
                        <artifactId>log4j-api</artifactId>
                    </exclusion>
                    <exclusion>
                        <groupId>org.apache.logging.log4j</groupId>
                        <artifactId>log4j-core</artifactId>
                    </exclusion>
                    <exclusion>
                        <groupId>org.apache.logging.log4j</groupId>
                        <artifactId>log4j-slf4j-impl</artifactId>
                    </exclusion>
                    <exclusion>
                        <groupId>org.rocksdb</groupId>
                        <artifactId>rocksdbjni</artifactId>
                    </exclusion>
                    <exclusion>
                        <groupId>org.slf4j</groupId>
                        <artifactId>log4j-over-slf4j</artifactId>
                    </exclusion>
                    <exclusion>
                        <groupId>org.slf4j</groupId>
                        <artifactId>slf4j-api</artifactId>
                    </exclusion>
                    <exclusion>
                        <groupId>org.slf4j</groupId>
                        <artifactId>slf4j-reload4j</artifactId>
                    </exclusion>
                </exclusions>
            </dependency>

            <dependency>
                <groupId>org.alluxio</groupId>
                <artifactId>alluxio-core-common</artifactId>
                <version>${dep.alluxio.version}</version>
                <exclusions>
                    <exclusion>
                        <groupId>com.amazonaws</groupId>
                        <artifactId>aws-java-sdk-core</artifactId>
                    </exclusion>
                    <exclusion>
                        <groupId>com.rabbitmq</groupId>
                        <artifactId>amqp-client</artifactId>
                    </exclusion>
                    <exclusion>
                        <groupId>commons-cli</groupId>
                        <artifactId>commons-cli</artifactId>
                    </exclusion>
                    <exclusion>
                        <groupId>commons-logging</groupId>
                        <artifactId>commons-logging</artifactId>
                    </exclusion>
                    <exclusion>
                        <groupId>io.etcd</groupId>
                        <artifactId>jetcd-core</artifactId>
                    </exclusion>
                    <exclusion>
                        <groupId>io.swagger</groupId>
                        <artifactId>swagger-annotations</artifactId>
                    </exclusion>
                    <exclusion>
                        <groupId>jakarta.servlet</groupId>
                        <artifactId>jakarta.servlet-api</artifactId>
                    </exclusion>
                    <exclusion>
                        <groupId>org.alluxio</groupId>
                        <artifactId>alluxio-core-common</artifactId>
                    </exclusion>
                    <exclusion>
                        <groupId>org.apache.curator</groupId>
                        <artifactId>curator-client</artifactId>
                    </exclusion>
                    <exclusion>
                        <groupId>org.apache.curator</groupId>
                        <artifactId>curator-framework</artifactId>
                    </exclusion>
                    <exclusion>
                        <groupId>org.apache.logging.log4j</groupId>
                        <artifactId>log4j-core</artifactId>
                    </exclusion>
                    <exclusion>
                        <groupId>org.apache.zookeeper</groupId>
                        <artifactId>zookeeper</artifactId>
                    </exclusion>
                    <exclusion>
                        <groupId>org.eclipse.jetty</groupId>
                        <artifactId>jetty-servlet</artifactId>
                    </exclusion>
                    <exclusion>
                        <groupId>org.reflections</groupId>
                        <artifactId>reflections</artifactId>
                    </exclusion>
                    <exclusion>
                        <groupId>org.slf4j</groupId>
                        <artifactId>slf4j-api</artifactId>
                    </exclusion>
                    <exclusion>
                        <groupId>org.slf4j</groupId>
                        <artifactId>slf4j-reload4j</artifactId>
                    </exclusion>
                </exclusions>
            </dependency>

            <dependency>
                <groupId>org.alluxio</groupId>
                <artifactId>alluxio-core-transport</artifactId>
                <version>${dep.alluxio.version}</version>
                <exclusions>
                    <exclusion>
                        <groupId>org.apache.logging.log4j</groupId>
                        <artifactId>log4j-core</artifactId>
                    </exclusion>
                    <exclusion>
                        <groupId>org.apache.logging.log4j</groupId>
                        <artifactId>log4j-slf4j-impl</artifactId>
                    </exclusion>
                    <exclusion>
                        <groupId>org.slf4j</groupId>
                        <artifactId>log4j-over-slf4j</artifactId>
                    </exclusion>
                    <exclusion>
                        <groupId>org.slf4j</groupId>
                        <artifactId>slf4j-api</artifactId>
                    </exclusion>
                    <exclusion>
                        <groupId>org.slf4j</groupId>
                        <artifactId>slf4j-reload4j</artifactId>
                    </exclusion>
                </exclusions>
            </dependency>

            <dependency>
                <groupId>org.alluxio</groupId>
                <artifactId>alluxio-underfs-local</artifactId>
                <version>${dep.alluxio.version}</version>
                <exclusions>
                    <exclusion>
                        <groupId>org.apache.logging.log4j</groupId>
                        <artifactId>log4j-core</artifactId>
                    </exclusion>
                </exclusions>
            </dependency>

            <dependency>
                <groupId>org.antlr</groupId>
                <artifactId>antlr4-runtime</artifactId>
                <version>${dep.antlr.version}</version>
            </dependency>

            <dependency>
                <groupId>org.apache.avro</groupId>
                <artifactId>avro</artifactId>
                <version>${dep.avro.version}</version>
            </dependency>

            <dependency>
                <groupId>org.apache.avro</groupId>
                <artifactId>avro-mapred</artifactId>
                <version>${dep.avro.version}</version>
            </dependency>

            <dependency>
                <groupId>org.apache.commons</groupId>
                <artifactId>commons-compress</artifactId>
                <version>1.27.1</version>
            </dependency>

            <dependency>
                <groupId>org.apache.commons</groupId>
                <artifactId>commons-lang3</artifactId>
                <version>3.17.0</version>
            </dependency>

            <dependency>
                <groupId>org.apache.commons</groupId>
                <artifactId>commons-math3</artifactId>
                <version>3.6.1</version>
            </dependency>

            <dependency>
                <groupId>org.apache.httpcomponents</groupId>
                <artifactId>httpcore</artifactId>
                <version>4.4.16</version>
            </dependency>

            <dependency>
                <groupId>org.apache.httpcomponents.client5</groupId>
                <artifactId>httpclient5</artifactId>
                <version>5.3.1</version>
            </dependency>

            <dependency>
                <groupId>org.apache.httpcomponents.core5</groupId>
                <artifactId>httpcore5</artifactId>
                <version>5.3</version>
            </dependency>

            <dependency>
                <groupId>org.apache.iceberg</groupId>
                <artifactId>iceberg-api</artifactId>
                <version>${dep.iceberg.version}</version>
                <exclusions>
                    <exclusion>
                        <groupId>org.slf4j</groupId>
                        <artifactId>slf4j-api</artifactId>
                    </exclusion>
                </exclusions>
            </dependency>

            <dependency>
                <groupId>org.apache.iceberg</groupId>
                <artifactId>iceberg-core</artifactId>
                <version>${dep.iceberg.version}</version>
                <exclusions>
                    <exclusion>
                        <groupId>org.apache.avro</groupId>
                        <artifactId>avro</artifactId>
                    </exclusion>
                    <exclusion>
                        <groupId>org.slf4j</groupId>
                        <artifactId>slf4j-api</artifactId>
                    </exclusion>
                </exclusions>
            </dependency>

            <dependency>
                <groupId>org.apache.iceberg</groupId>
                <artifactId>iceberg-core</artifactId>
                <version>${dep.iceberg.version}</version>
                <classifier>tests</classifier>
                <exclusions>
                    <exclusion>
                        <groupId>org.apache.avro</groupId>
                        <artifactId>avro</artifactId>
                    </exclusion>
                    <exclusion>
                        <groupId>org.slf4j</groupId>
                        <artifactId>slf4j-api</artifactId>
                    </exclusion>
                </exclusions>
            </dependency>

            <dependency>
                <groupId>org.apache.iceberg</groupId>
                <artifactId>iceberg-orc</artifactId>
                <version>${dep.iceberg.version}</version>
                <exclusions>
                    <exclusion>
                        <groupId>org.apache.avro</groupId>
                        <artifactId>avro</artifactId>
                    </exclusion>
                    <exclusion>
                        <groupId>org.slf4j</groupId>
                        <artifactId>slf4j-api</artifactId>
                    </exclusion>
                </exclusions>
            </dependency>

            <dependency>
                <groupId>org.apache.iceberg</groupId>
                <artifactId>iceberg-parquet</artifactId>
                <version>${dep.iceberg.version}</version>
                <exclusions>
                    <exclusion>
                        <groupId>org.slf4j</groupId>
                        <artifactId>slf4j-api</artifactId>
                    </exclusion>
                </exclusions>
            </dependency>

            <dependency>
                <groupId>org.apache.iceberg</groupId>
                <artifactId>iceberg-snowflake</artifactId>
                <version>${dep.iceberg.version}</version>
            </dependency>

            <dependency>
                <groupId>org.apache.kafka</groupId>
                <artifactId>kafka-clients</artifactId>
                <version>${dep.kafka-clients.version}</version>
            </dependency>

            <dependency>
                <groupId>org.apache.logging.log4j</groupId>
                <artifactId>log4j-api</artifactId>
                <version>2.24.1</version>
            </dependency>

            <dependency>
                <groupId>org.apache.maven</groupId>
                <artifactId>maven-model</artifactId>
                <version>3.9.9</version>
            </dependency>

            <dependency>
                <groupId>org.apache.orc</groupId>
                <artifactId>orc-format</artifactId>
                <version>1.0.0</version>
                <classifier>shaded-protobuf</classifier>
            </dependency>

            <dependency>
                <groupId>org.apache.parquet</groupId>
                <artifactId>parquet-avro</artifactId>
                <version>${dep.parquet.version}</version>
                <exclusions>
                    <exclusion>
                        <groupId>org.apache.parquet</groupId>
                        <artifactId>parquet-hadoop</artifactId>
                    </exclusion>
                </exclusions>
            </dependency>

            <dependency>
                <groupId>org.apache.parquet</groupId>
                <artifactId>parquet-column</artifactId>
                <version>${dep.parquet.version}</version>
                <exclusions>
                    <exclusion>
                        <groupId>org.apache.yetus</groupId>
                        <artifactId>audience-annotations</artifactId>
                    </exclusion>
                </exclusions>
            </dependency>

            <dependency>
                <groupId>org.apache.parquet</groupId>
                <artifactId>parquet-common</artifactId>
                <version>${dep.parquet.version}</version>
                <exclusions>
                    <exclusion>
                        <groupId>org.apache.yetus</groupId>
                        <artifactId>audience-annotations</artifactId>
                    </exclusion>
                </exclusions>
            </dependency>

            <dependency>
                <groupId>org.apache.parquet</groupId>
                <artifactId>parquet-encoding</artifactId>
                <version>${dep.parquet.version}</version>
            </dependency>

            <dependency>
                <groupId>org.apache.parquet</groupId>
                <artifactId>parquet-format-structures</artifactId>
                <version>${dep.parquet.version}</version>
            </dependency>

            <dependency>
                <groupId>org.apache.parquet</groupId>
                <artifactId>parquet-hadoop</artifactId>
                <version>${dep.parquet.version}</version>
                <exclusions>
                    <exclusion>
                        <groupId>com.github.luben</groupId>
                        <artifactId>zstd-jni</artifactId>
                    </exclusion>
                    <exclusion>
                        <groupId>commons-pool</groupId>
                        <artifactId>commons-pool</artifactId>
                    </exclusion>
                    <exclusion>
                        <groupId>org.apache.yetus</groupId>
                        <artifactId>audience-annotations</artifactId>
                    </exclusion>
                    <exclusion>
                        <groupId>org.xerial.snappy</groupId>
                        <artifactId>snappy-java</artifactId>
                    </exclusion>
                </exclusions>
            </dependency>

            <dependency>
                <groupId>org.apache.parquet</groupId>
                <artifactId>parquet-jackson</artifactId>
                <version>${dep.parquet.version}</version>
            </dependency>

            <dependency>
                <groupId>org.apache.thrift</groupId>
                <artifactId>libthrift</artifactId>
                <version>0.21.0</version>
            </dependency>

            <dependency>
                <groupId>org.apache.zookeeper</groupId>
                <artifactId>zookeeper</artifactId>
                <version>${dep.zookeeper.version}</version>
                <exclusions>
                    <exclusion>
                        <groupId>ch.qos.logback</groupId>
                        <artifactId>logback-classic</artifactId>
                    </exclusion>
                    <exclusion>
                        <groupId>commons-cli</groupId>
                        <artifactId>commons-cli</artifactId>
                    </exclusion>
                    <exclusion>
                        <groupId>log4j</groupId>
                        <artifactId>log4j</artifactId>
                    </exclusion>
                    <exclusion>
                        <groupId>org.eclipse.jetty</groupId>
                        <artifactId>jetty-server</artifactId>
                    </exclusion>
                    <exclusion>
                        <groupId>org.eclipse.jetty</groupId>
                        <artifactId>jetty-servlet</artifactId>
                    </exclusion>
                    <exclusion>
                        <groupId>org.slf4j</groupId>
                        <artifactId>slf4j-log4j12</artifactId>
                    </exclusion>
                </exclusions>
            </dependency>

            <dependency>
                <groupId>org.apache.zookeeper</groupId>
                <artifactId>zookeeper-jute</artifactId>
                <version>${dep.zookeeper.version}</version>
                <exclusions>
                    <exclusion>
                        <groupId>ch.qos.logback</groupId>
                        <artifactId>logback-classic</artifactId>
                    </exclusion>
                    <exclusion>
                        <groupId>commons-cli</groupId>
                        <artifactId>commons-cli</artifactId>
                    </exclusion>
                    <exclusion>
                        <groupId>log4j</groupId>
                        <artifactId>log4j</artifactId>
                    </exclusion>
                    <exclusion>
                        <groupId>org.eclipse.jetty</groupId>
                        <artifactId>jetty-server</artifactId>
                    </exclusion>
                    <exclusion>
                        <groupId>org.eclipse.jetty</groupId>
                        <artifactId>jetty-servlet</artifactId>
                    </exclusion>
                    <exclusion>
                        <groupId>org.slf4j</groupId>
                        <artifactId>slf4j-log4j12</artifactId>
                    </exclusion>
                </exclusions>
            </dependency>

            <dependency>
                <groupId>org.checkerframework</groupId>
                <artifactId>checker-qual</artifactId>
                <version>3.48.0</version>
            </dependency>

            <dependency>
                <groupId>org.codehaus.plexus</groupId>
                <artifactId>plexus-utils</artifactId>
                <version>4.0.2</version>
            </dependency>

            <dependency>
                <groupId>org.codehaus.plexus</groupId>
                <artifactId>plexus-xml</artifactId>
                <version>4.0.4</version>
            </dependency>

            <dependency>
                <groupId>org.flywaydb</groupId>
                <artifactId>flyway-core</artifactId>
                <version>${dep.flyway.version}</version>
            </dependency>

            <dependency>
                <groupId>org.flywaydb</groupId>
                <artifactId>flyway-database-oracle</artifactId>
                <version>${dep.flyway.version}</version>
            </dependency>

            <dependency>
                <groupId>org.flywaydb</groupId>
                <artifactId>flyway-database-postgresql</artifactId>
                <version>${dep.flyway.version}</version>
            </dependency>

            <dependency>
                <groupId>org.flywaydb</groupId>
                <artifactId>flyway-mysql</artifactId>
                <version>${dep.flyway.version}</version>
            </dependency>

            <dependency>
                <groupId>org.hdrhistogram</groupId>
                <artifactId>HdrHistogram</artifactId>
                <version>2.2.2</version>
            </dependency>

            <!-- force newer version to be used for dependencies -->
            <dependency>
                <groupId>org.javassist</groupId>
                <artifactId>javassist</artifactId>
                <version>3.30.2-GA</version>
            </dependency>

            <dependency>
                <groupId>org.jetbrains</groupId>
                <artifactId>annotations</artifactId>
                <version>25.0.0</version>
            </dependency>

            <dependency>
                <groupId>org.locationtech.jts</groupId>
                <artifactId>jts-core</artifactId>
                <version>${dep.jts.version}</version>
            </dependency>

            <dependency>
                <groupId>org.locationtech.jts.io</groupId>
                <artifactId>jts-io-common</artifactId>
                <version>${dep.jts.version}</version>
                <exclusions>
                    <exclusion>
                        <groupId>junit</groupId>
                        <artifactId>junit</artifactId>
                    </exclusion>
                </exclusions>
            </dependency>

            <dependency>
                <groupId>org.mariadb.jdbc</groupId>
                <artifactId>mariadb-java-client</artifactId>
                <version>3.3.3</version>
            </dependency>

            <dependency>
                <groupId>org.openjdk.jol</groupId>
                <artifactId>jol-core</artifactId>
                <version>0.17</version>
            </dependency>

            <dependency>
                <groupId>org.pcollections</groupId>
                <artifactId>pcollections</artifactId>
                <version>4.0.2</version>
            </dependency>

            <dependency>
                <groupId>org.postgresql</groupId>
                <artifactId>postgresql</artifactId>
                <version>42.7.4</version>
            </dependency>

            <dependency>
                <groupId>org.reactivestreams</groupId>
                <artifactId>reactive-streams</artifactId>
                <version>1.0.4</version>
            </dependency>

            <dependency>
                <groupId>org.rnorth.duct-tape</groupId>
                <artifactId>duct-tape</artifactId>
                <version>1.0.8</version>
            </dependency>

            <dependency>
                <groupId>org.roaringbitmap</groupId>
                <artifactId>RoaringBitmap</artifactId>
                <version>1.3.0</version>
            </dependency>

            <dependency>
                <groupId>org.sonatype.aether</groupId>
                <artifactId>aether-api</artifactId>
                <version>1.13.1</version>
            </dependency>

            <dependency>
                <groupId>org.threeten</groupId>
                <artifactId>threetenbp</artifactId>
                <version>1.7.0</version>
            </dependency>

            <dependency>
                <groupId>org.xerial.snappy</groupId>
                <artifactId>snappy-java</artifactId>
                <version>1.1.10.7</version>
                <exclusions>
                    <exclusion>
                        <groupId>org.osgi</groupId>
                        <artifactId>org.osgi.core</artifactId>
                    </exclusion>
                </exclusions>
            </dependency>

            <!-- Transitive dependency from jackson-dataformat-yaml. Avoid different versions being used -->
            <dependency>
                <groupId>org.yaml</groupId>
                <artifactId>snakeyaml</artifactId>
                <version>2.3</version>
            </dependency>

            <dependency>
                <groupId>io.confluent</groupId>
                <artifactId>kafka-protobuf-provider</artifactId>
                <version>${dep.confluent.version}</version>
                <!-- This is under Confluent Community License and it should not be used with compile scope -->
                <scope>provided</scope>
                <exclusions>
                    <!-- Brings in a 2.13.4.2 version of databind -->
                    <exclusion>
                        <groupId>com.fasterxml.jackson.core</groupId>
                        <artifactId>jackson-databind</artifactId>
                    </exclusion>
                </exclusions>
            </dependency>

            <dependency>
                <groupId>io.confluent</groupId>
                <artifactId>kafka-protobuf-types</artifactId>
                <version>${dep.confluent.version}</version>
                <!-- This is under Confluent Community License and it should not be used with compile scope -->
                <scope>provided</scope>
            </dependency>

            <dependency>
                <groupId>io.confluent</groupId>
                <artifactId>kafka-json-schema-serializer</artifactId>
                <version>${dep.confluent.version}</version>
                <!-- This is under Confluent Community License and it should not be used with compile scope -->
                <scope>test</scope>
                <exclusions>
                    <!-- Brings in a 2.13.4.2 version of databind-->
                    <exclusion>
                        <groupId>com.fasterxml.jackson.core</groupId>
                        <artifactId>jackson-databind</artifactId>
                    </exclusion>
                    <exclusion>
                        <groupId>commons-logging</groupId>
                        <artifactId>commons-logging</artifactId>
                    </exclusion>
                    <exclusion>
                        <groupId>org.apache.kafka</groupId>
                        <artifactId>kafka-clients</artifactId>
                    </exclusion>
                </exclusions>
            </dependency>

            <dependency>
                <groupId>io.confluent</groupId>
                <artifactId>kafka-protobuf-serializer</artifactId>
                <version>${dep.confluent.version}</version>
                <!-- This is under Confluent Community License and it should not be used with compile scope -->
                <scope>test</scope>
            </dependency>
            
      </dependencies>
    </dependencyManagement>

    <build>
        <pluginManagement>
            <plugins>
                <plugin>
                    <groupId>com.github.eirslett</groupId>
                    <artifactId>frontend-maven-plugin</artifactId>
                    <version>${dep.frontend-maven-plugin.version}</version>
                    <configuration>
                        <nodeVersion>${dep.frontend-node.version}</nodeVersion>
                        <npmVersion>${dep.frontend-npm.version}</npmVersion>
                    </configuration>
                </plugin>
                <plugin>
                    <groupId>org.antlr</groupId>
                    <artifactId>antlr4-maven-plugin</artifactId>
                    <version>${dep.antlr.version}</version>
                    <configuration>
                        <visitor>true</visitor>
                    </configuration>
                    <executions>
                        <execution>
                            <goals>
                                <goal>antlr4</goal>
                            </goals>
                        </execution>
                    </executions>
                </plugin>

                <plugin>
                    <groupId>org.apache.maven.plugins</groupId>
                    <artifactId>maven-failsafe-plugin</artifactId>
                    <version>${dep.plugin.failsafe.version}</version>
                </plugin>

                <plugin>
                    <groupId>org.apache.maven.plugins</groupId>
                    <artifactId>maven-shade-plugin</artifactId>
                    <configuration>
                        <dependencyReducedPomLocation>${project.build.directory}/pom.xml</dependencyReducedPomLocation>
                    </configuration>
                </plugin>

                <plugin>
                    <groupId>org.apache.maven.plugins</groupId>
                    <artifactId>maven-wrapper-plugin</artifactId>
                    <version>3.3.2</version>
                </plugin>

                <plugin>
                    <groupId>org.skife.maven</groupId>
                    <artifactId>really-executable-jar-maven-plugin</artifactId>
                    <version>2.1.1</version>
                </plugin>

                <plugin>
                    <groupId>org.codehaus.gmaven</groupId>
                    <artifactId>groovy-maven-plugin</artifactId>
                    <version>2.1.1</version>
                </plugin>

                <plugin>
                    <groupId>org.codehaus.mojo</groupId>
                    <artifactId>exec-maven-plugin</artifactId>
                    <version>3.4.1</version>
                </plugin>

                <plugin>
                    <groupId>io.airlift.drift</groupId>
                    <artifactId>drift-maven-plugin</artifactId>
                    <version>${dep.drift.version}</version>
                </plugin>

                <plugin>
                    <groupId>org.gaul</groupId>
                    <artifactId>modernizer-maven-plugin</artifactId>
                    <configuration>
                        <violationsFiles>
                            <violationsFile>${air.main.basedir}/.mvn/modernizer/violations.xml</violationsFile>
                        </violationsFiles>
                        <exclusionPatterns>
                            <exclusionPattern>org/joda/time/.*</exclusionPattern>
                        </exclusionPatterns>
                        <exclusions>
                            <!-- getOnlyElement is more readable than the stream analogue -->
                            <exclusion>com/google/common/collect/Iterables.getOnlyElement:(Ljava/lang/Iterable;)Ljava/lang/Object;</exclusion>
                            <exclusion>com/google/common/collect/Iterables.getOnlyElement:(Ljava/lang/Iterable;Ljava/lang/Object;)Ljava/lang/Object;</exclusion>
                            <!-- getLast has lower complexity for array based lists than the stream analogue (O(1) vs O(log(N)) -->
                            <exclusion>com/google/common/collect/Iterables.getLast:(Ljava/lang/Iterable;)Ljava/lang/Object;</exclusion>
                            <exclusion>com/google/common/collect/Iterables.getLast:(Ljava/lang/Iterable;Ljava/lang/Object;)Ljava/lang/Object;</exclusion>
                            <!-- TODO: requires getting to common understanding which of those we want to enable -->
                            <exclusion>com/google/common/collect/Iterables.transform:(Ljava/lang/Iterable;Lcom/google/common/base/Function;)Ljava/lang/Iterable;</exclusion>
                            <exclusion>com/google/common/collect/Lists.transform:(Ljava/util/List;Lcom/google/common/base/Function;)Ljava/util/List;</exclusion>
                            <exclusion>com/google/common/collect/Iterables.isEmpty:(Ljava/lang/Iterable;)Z</exclusion>
                            <exclusion>com/google/common/collect/Iterables.concat:(Ljava/lang/Iterable;Ljava/lang/Iterable;)Ljava/lang/Iterable;</exclusion>
                            <exclusion>com/google/common/collect/Iterables.concat:(Ljava/lang/Iterable;Ljava/lang/Iterable;Ljava/lang/Iterable;)Ljava/lang/Iterable;</exclusion>
                            <exclusion>com/google/common/collect/Iterables.concat:(Ljava/lang/Iterable;Ljava/lang/Iterable;Ljava/lang/Iterable;Ljava/lang/Iterable;)Ljava/lang/Iterable;</exclusion>
                            <exclusion>com/google/common/collect/Iterables.concat:(Ljava/lang/Iterable;)Ljava/lang/Iterable;</exclusion>
                            <exclusion>com/google/common/collect/Iterables.all:(Ljava/lang/Iterable;Lcom/google/common/base/Predicate;)Z</exclusion>
                            <exclusion>com/google/common/collect/Iterables.any:(Ljava/lang/Iterable;Lcom/google/common/base/Predicate;)Z</exclusion>
                            <exclusion>com/google/common/collect/Iterables.skip:(Ljava/lang/Iterable;I)Ljava/lang/Iterable;</exclusion>
                            <exclusion>com/google/common/collect/Iterables.limit:(Ljava/lang/Iterable;I)Ljava/lang/Iterable;</exclusion>
                            <exclusion>com/google/common/collect/Iterables.get:(Ljava/lang/Iterable;I)Ljava/lang/Object;</exclusion>
                            <exclusion>com/google/common/collect/Iterables.getFirst:(Ljava/lang/Iterable;Ljava/lang/Object;)Ljava/lang/Object;</exclusion>
                            <exclusion>com/google/common/collect/Iterables.getLast:(Ljava/lang/Iterable;)Ljava/lang/Object;</exclusion>
                            <exclusion>com/google/common/collect/Iterables.cycle:(Ljava/lang/Iterable;)Ljava/lang/Iterable;</exclusion>
                            <exclusion>com/google/common/collect/Iterables.cycle:([Ljava/lang/Object;)Ljava/lang/Iterable;</exclusion>
                            <!-- com.google.common.io.BaseEncoding.base64 provides more reach interfaces than java.util.Base64 -->
                            <exclusion>com/google/common/io/BaseEncoding.base64:()Lcom/google/common/io/BaseEncoding;</exclusion>

                            <!-- disable default modernizer violation -->
                            <exclusion>com/google/inject/Provider</exclusion>
                        </exclusions>
                    </configuration>
                </plugin>

                <plugin>
                    <groupId>org.apache.maven.plugins</groupId>
                    <artifactId>maven-enforcer-plugin</artifactId>
                    <configuration>
                        <rules>
                            <bannedDependencies>
                                <excludes combine.children="append">
                                    <!-- We don't use log4j2, additionally versions < 2.15.0 are vulnerable to the RCE Log4Shell (CVE-2021-44228) -->
                                    <exclude>org.apache.logging.log4j:log4j-core</exclude>
                                    <!-- 1.x versions are banned due to https://www.cve.org/CVERecord?id=CVE-2022-1471 -->
                                    <exclude>org.yaml:snakeyaml</exclude>
                                    <!-- use Guice version -->
                                    <exclude>javax.inject:javax.inject</exclude>
                                    <!-- use Jakarta version -->
                                    <exclude>javax.annotation:javax.annotation-api</exclude>
                                </excludes>
                                <includes combine.children="append">
                                    <!-- 2.x versions are not affected by CVE-2022-1471 -->
                                    <include>org.yaml:snakeyaml:2.+</include>
                                </includes>
                            </bannedDependencies>
                            <RestrictImports>
                                <reason>Prefer org.assertj.core.api.Assertions over:</reason>
                                <bannedImports>
                                    <bannedImport>org.junit.jupiter.api.Assertions.*</bannedImport>
                                    <bannedImport>org.testng.Assert.*</bannedImport>
                                    <bannedImport>org.testng.AssertJUnit.*</bannedImport>
                                    <bannedImport>org.testng.asserts.**</bannedImport>
                                </bannedImports>
                            </RestrictImports>
                            <RestrictImports>
                                <bannedImports>
                                    <bannedImport>com.google.api.client.util.Preconditions</bannedImport>
                                    <bannedImport>com.google.api.client.util.Preconditions.*</bannedImport>
                                </bannedImports>
                            </RestrictImports>
                            <requireProfileIdsExist />
                            <requirePropertyDiverges>
                                <property>project.description</property>
                            </requirePropertyDiverges>
                        </rules>
                    </configuration>
                </plugin>

                <plugin>
                    <groupId>ca.vanzyl.provisio.maven.plugins</groupId>
                    <artifactId>provisio-maven-plugin</artifactId>
                    <version>1.1.1</version>
                </plugin>

                <plugin>
                    <groupId>org.basepom.maven</groupId>
                    <artifactId>duplicate-finder-maven-plugin</artifactId>
                    <configuration>
                        <exceptions combine.children="append">
                            <exception>
                                <conflictingDependencies>
                                    <dependency>
                                        <groupId>com.google.cloud.bigdataoss</groupId>
                                        <artifactId>gcs-connector</artifactId>
                                    </dependency>
                                    <dependency>
                                        <groupId>org.apache.httpcomponents</groupId>
                                        <artifactId>httpclient</artifactId>
                                    </dependency>
                                    <dependency>
                                        <groupId>org.apache.httpcomponents.client5</groupId>
                                        <artifactId>httpclient5</artifactId>
                                    </dependency>
                                </conflictingDependencies>
                                <resources>
                                    <resource>mozilla/public-suffix-list.txt</resource>
                                </resources>
                            </exception>
                            <exception>
                                <conflictingDependencies>
                                    <dependency>
                                        <groupId>com.google.api</groupId>
                                        <artifactId>gax</artifactId>
                                    </dependency>
                                    <dependency>
                                        <groupId>com.google.cloud.bigdataoss</groupId>
                                        <artifactId>gcs-connector</artifactId>
                                    </dependency>
                                </conflictingDependencies>
                                <resources>
                                    <resource>dependencies.properties</resource>
                                </resources>
                            </exception>
                            <exception>
                                <conflictingDependencies>
                                    <dependency>
                                        <groupId>com.amazonaws</groupId>
                                        <artifactId>aws-java-sdk-s3</artifactId>
                                    </dependency>
                                    <dependency>
                                        <groupId>software.amazon.awssdk</groupId>
                                        <artifactId>sdk-core</artifactId>
                                    </dependency>
                                </conflictingDependencies>
                                <resources>
                                    <resource>mime.types</resource>
                                </resources>
                            </exception>
                            <exception>
                                <conflictingDependencies>
                                    <dependency>
                                        <groupId>org.alluxio</groupId>
                                        <artifactId>alluxio-core-client-fs</artifactId>
                                    </dependency>
                                    <dependency>
                                        <groupId>org.alluxio</groupId>
                                        <artifactId>alluxio-core-common</artifactId>
                                    </dependency>
                                    <dependency>
                                        <groupId>org.alluxio</groupId>
                                        <artifactId>alluxio-core-transport</artifactId>
                                    </dependency>
                                    <dependency>
                                        <groupId>org.alluxio</groupId>
                                        <artifactId>alluxio-underfs-local</artifactId>
                                    </dependency>
                                </conflictingDependencies>
                                <resources>
                                    <resource>git.properties</resource>
                                </resources>
                            </exception>
                            <exception>
                                <conflictingDependencies>
                                    <dependency>
                                        <groupId>org.flywaydb</groupId>
                                        <artifactId>flyway-database-oracle</artifactId>
                                    </dependency>
                                    <dependency>
                                        <groupId>org.flywaydb</groupId>
                                        <artifactId>flyway-mysql</artifactId>
                                    </dependency>
                                </conflictingDependencies>
                                <resources>
                                    <resource>org/flywaydb/database/version.txt</resource>
                                </resources>
                            </exception>
                            <exception>
                                <conflictingDependencies>
                                    <dependency>
                                        <groupId>org.apache.parquet</groupId>
                                        <artifactId>parquet-avro</artifactId>
                                    </dependency>
                                    <dependency>
                                        <groupId>org.apache.parquet</groupId>
                                        <artifactId>parquet-column</artifactId>
                                    </dependency>
                                    <dependency>
                                        <groupId>org.apache.parquet</groupId>
                                        <artifactId>parquet-hadoop</artifactId>
                                    </dependency>
                                </conflictingDependencies>
                                <packages>
                                    <package>shaded.parquet.it.unimi.dsi.fastutil</package>
                                </packages>
                            </exception>
                            <exception>
                                <conflictingDependencies>
                                    <dependency>
                                        <groupId>org.apache.parquet</groupId>
                                        <artifactId>parquet-hadoop</artifactId>
                                    </dependency>
                                    <dependency>
                                        <groupId>io.trino</groupId>
                                        <artifactId>trino-parquet</artifactId>
                                    </dependency>
                                </conflictingDependencies>
                                <packages>
                                    <package>org.apache.parquet.hadoop.metadata</package>
                                    <package>org.apache.parquet.internal.hadoop.metadata</package>
                                </packages>
                            </exception>
                            <exception>
                                <conflictingDependencies>
                                    <dependency>
                                        <groupId>com.google.cloud.bigdataoss</groupId>
                                        <artifactId>gcs-connector</artifactId>
                                    </dependency>
                                    <dependency>
                                        <groupId>io.opencensus</groupId>
                                        <artifactId>opencensus-proto</artifactId>
                                    </dependency>
                                </conflictingDependencies>
                                <resources>
                                    <resource>opencensus/proto/agent/common/v1/common.proto</resource>
                                    <resource>opencensus/proto/agent/metrics/v1/metrics_service.proto</resource>
                                    <resource>opencensus/proto/agent/trace/v1/trace_service.proto</resource>
                                    <resource>opencensus/proto/metrics/v1/metrics.proto</resource>
                                    <resource>opencensus/proto/resource/v1/resource.proto</resource>
                                    <resource>opencensus/proto/stats/v1/stats.proto</resource>
                                    <resource>opencensus/proto/trace/v1/trace.proto</resource>
                                    <resource>opencensus/proto/trace/v1/trace_config.proto</resource>
                                </resources>
                            </exception>
                        </exceptions>
                    </configuration>
                </plugin>
            </plugins>
        </pluginManagement>

        <plugins>
            <plugin>
                <groupId>io.trino</groupId>
                <artifactId>trino-maven-plugin</artifactId>
                <version>15</version>
                <extensions>true</extensions>
            </plugin>

            <plugin>
                <groupId>org.gaul</groupId>
                <artifactId>modernizer-maven-plugin</artifactId>
                <executions>
                    <execution>
                        <id>modernizer-production-code</id>
                        <goals>
                            <goal>modernizer</goal>
                        </goals>
                        <configuration>
                            <violationsFiles>
                                <violationsFile>${air.main.basedir}/.mvn/modernizer/violations-production-code-only.xml</violationsFile>
                            </violationsFiles>
                            <includeTestClasses>false</includeTestClasses>
                            <ignorePackages>
                                <ignorePackage>io.trino.testing</ignorePackage>
                                <ignorePackage>io.trino.tests.product</ignorePackage>
                                <ignorePackage>io.trino.tests.product.hive</ignorePackage>
                                <ignorePackage>io.trino.tests.product.iceberg</ignorePackage>
                                <ignorePackage>io.trino.verifier</ignorePackage>
                            </ignorePackages>
                        </configuration>
                    </execution>
                </executions>
            </plugin>

            <plugin>
                <groupId>ca.vanzyl.provisio.maven.plugins</groupId>
                <artifactId>provisio-maven-plugin</artifactId>
                <extensions>true</extensions>
            </plugin>

            <plugin>
                <groupId>org.apache.maven.plugins</groupId>
                <artifactId>maven-surefire-plugin</artifactId>
                <configuration>
                    <!-- TODO: these should use https://junit.org/junit5/docs/current/user-guide/#running-tests-build-maven-config-params -->
                    <!-- use system properties to work around https://youtrack.jetbrains.com/issue/IDEA-339034 -->
                    <systemPropertyVariables>
                        <junit.jupiter.execution.timeout.thread.mode.default>SEPARATE_THREAD</junit.jupiter.execution.timeout.thread.mode.default>
                        <junit.jupiter.extensions.autodetection.enabled>true</junit.jupiter.extensions.autodetection.enabled>
                        <junit.jupiter.execution.parallel.enabled>true</junit.jupiter.execution.parallel.enabled>
                        <junit.jupiter.execution.parallel.mode.default>concurrent</junit.jupiter.execution.parallel.mode.default>
                        <junit.jupiter.execution.parallel.mode.classes.default>concurrent</junit.jupiter.execution.parallel.mode.classes.default>
                    </systemPropertyVariables>
                    <includes>
                        <!-- Tests classes should start with "Test", but we do also want to include tests incorrectly named, with "Test" at the end -->
                        <include>**/Test*.java</include>
                        <include>**/*Test.java</include>
                        <include>**/Benchmark*.java</include>
                    </includes>
                    <excludes>
                        <exclude>**/*jmhTest*.java</exclude>
                        <exclude>**/*jmhType*.java</exclude>
                    </excludes>
                </configuration>
            </plugin>
        </plugins>
    </build>

    <profiles>
        <profile>
            <id>errorprone-compiler</id>
            <build>
                <plugins>
                    <plugin>
                        <groupId>org.apache.maven.plugins</groupId>
                        <artifactId>maven-compiler-plugin</artifactId>
                        <!--suppress MavenModelInspection -->
                        <configuration combine.children="merge">
                            <!-- forking not required due to JVM flags in .mvn/jvm.config -->
                            <!-- see https://errorprone.info/docs/installation#maven -->
                            <!-- Do not fail on error-prone's warnings even for modules using air.compiler.fail-warnings -->
                            <!-- TODO silence warnings we choose to ignore and raise important warnings to error and then remove <failOnWarning> -->
                            <failOnWarning>false</failOnWarning>
                            <compilerArgs>
                                <arg>-XDcompilePolicy=simple</arg>
                                <arg>
                                    -Xplugin:ErrorProne \
                                    -Xep:AlmostJavadoc:ERROR \
                                    -Xep:AmbiguousMethodReference:ERROR \
                                    -Xep:AnnotateFormatMethod:ERROR \
                                    -Xep:ArgumentSelectionDefectChecker:ERROR \
                                    -Xep:ArrayAsKeyOfSetOrMap:ERROR \
                                    -Xep:AssertEqualsArgumentOrderChecker:ERROR \
                                    -Xep:AssertThrowsMultipleStatements:ERROR \
                                    -Xep:AssertionFailureIgnored:ERROR \
                                    -Xep:AttemptedNegativeZero:ERROR \
                                    -Xep:BadComparable:ERROR \
                                    -Xep:BadInstanceof:ERROR \
                                    -Xep:BigDecimalEquals:ERROR \
                                    -Xep:BoxedPrimitiveConstructor:ERROR \
                                    -Xep:ByteBufferBackingArray:ERROR \
                                    -Xep:CacheLoaderNull:ERROR \
                                    -Xep:CatchAndPrintStackTrace:ERROR \
                                    -Xep:CatchFail:ERROR \
                                    -Xep:ClassCanBeStatic:ERROR \
                                    -Xep:ClassName:ERROR \
                                    -Xep:ClassNewInstance:ERROR \
                                    -Xep:CollectionUndefinedEquality:ERROR \
                                    -Xep:CollectorShouldNotUseState:ERROR \
                                    -Xep:CompareToZero:ERROR \
                                    -Xep:DateChecker:ERROR \
                                    -Xep:DateFormatConstant:ERROR \
                                    -Xep:DefaultCharset:ERROR \
                                    -Xep:DepAnn:ERROR \
                                    -Xep:DeprecatedVariable:ERROR \
                                    -Xep:DistinctVarargsChecker:ERROR \
                                    -Xep:DoNotCallSuggester:OFF \
                                    -Xep:DoubleCheckedLocking:ERROR \
                                    -Xep:EmptyBlockTag:ERROR \
                                    -Xep:EmptySetMultibindingContributions:ERROR \
                                    <!-- we would rather want the opposite check -->
                                    -Xep:EqualsGetClass:OFF \
                                    -Xep:EqualsIncompatibleType:ERROR \
                                    -Xep:EqualsUnsafeCast:ERROR \
                                    -Xep:EqualsUsingHashCode:ERROR \
                                    -Xep:ErroneousBitwiseExpression:ERROR \
                                    -Xep:ErroneousThreadPoolConstructorChecker:ERROR \
                                    -Xep:EscapedEntity:ERROR \
                                    -Xep:ExtendingJUnitAssert:ERROR \
                                    -Xep:ExtendsObject:ERROR \
                                    -Xep:FallThrough:ERROR \
                                    -Xep:Finalize:ERROR \
                                    -Xep:GetClassOnEnum:ERROR \
                                    <!-- TODO enable globally -->
                                    -Xep:GuardedBy:${trino.error-prone.guarded-by} \
                                    -Xep:HidingField:ERROR \
                                    -Xep:JavaTimeDefaultTimeZone:OFF \
                                    <!-- covered by Modernizer -->
                                    -Xep:JdkObsolete:OFF \
                                    <!-- This check requires list fields to be declared as ImmutableList, which is not in line with project's code style -->
                                    -Xep:Immutable:OFF \
                                    <!-- flags enums with List fields even if initialized with ImmutableList, and other false positives -->
                                    -Xep:ImmutableEnumChecker:OFF \
                                    -Xep:ImmutableSetForContains:ERROR \
                                    <!-- fields/variables should not differ only in case -->
                                    -Xep:InconsistentCapitalization:ERROR \
                                    -Xep:InconsistentHashCode:ERROR \
                                    -Xep:InjectOnConstructorOfAbstractClass:ERROR \
                                    -Xep:InvalidInlineTag:ERROR \
                                    -Xep:MissingCasesInEnumSwitch:ERROR \
                                    -Xep:MissingOverride:ERROR \
                                    <!-- Sometimes our javadoc contains just a @see directive -->
                                    -Xep:MissingSummary:OFF \
                                    -Xep:ModifiedButNotUsed:ERROR \
                                    -Xep:MutablePublicArray:ERROR \
                                    -Xep:NarrowCalculation:ERROR \
                                    -Xep:NarrowingCompoundAssignment:ERROR \
                                    -Xep:NullOptional:ERROR \
                                    -Xep:NullableOptional:ERROR \
                                    -Xep:NullablePrimitive:ERROR \
                                    -Xep:ObjectEqualsForPrimitives:ERROR \
                                    -Xep:ObjectToString:ERROR \
                                    -Xep:OptionalNotPresent:ERROR \
                                    -Xep:OrphanedFormatString:ERROR \
                                    -Xep:Overrides:ERROR \
                                    <!-- flags List fields even if initialized with ImmutableList -->
                                    -Xep:PreferredInterfaceType:OFF \
                                    -Xep:PrimitiveArrayPassedToVarargsMethod:ERROR \
                                    -Xep:RethrowReflectiveOperationExceptionAsLinkageError:OFF \
                                    -Xep:StaticAssignmentOfThrowable:ERROR \
                                    -Xep:StaticGuardedByInstance:ERROR \
                                    -Xep:StreamResourceLeak:ERROR \
                                    -Xep:StringCaseLocaleUsage:ERROR \
                                    -Xep:SuppressWarningsDeprecated:ERROR \
                                    -Xep:ThreeLetterTimeZoneID:ERROR \
                                    -Xep:TraditionalSwitchExpression:ERROR \
                                    -Xep:UnicodeEscape:ERROR \
                                    -Xep:UnnecessaryLongToIntConversion:ERROR \
                                    -Xep:UnnecessaryMethodReference:ERROR \
                                    -Xep:UnnecessaryOptionalGet:ERROR \
                                    -Xep:UnnecessaryParentheses:ERROR \
                                    -Xep:UnnecessaryStringBuilder:ERROR \
                                    -Xep:UnusedMethod:OFF \
                                    -Xep:UnusedVariable:ERROR \
                                    -Xep:UseEnumSwitch:ERROR \
                                    -XepExcludedPaths:.*/target/generated-(|test-)sources/.*
                                </arg>
                            </compilerArgs>
                            <annotationProcessorPaths>
                                <path>
                                    <groupId>com.google.errorprone</groupId>
                                    <artifactId>error_prone_core</artifactId>
                                    <version>${dep.errorprone.version}</version>
                                </path>
                            </annotationProcessorPaths>
                        </configuration>
                    </plugin>
                </plugins>
            </build>
        </profile>
        <profile>
            <!-- Allow to run goals with an empty local Maven repository -->
            <id>disable-check-spi-dependencies</id>
            <build>
                <plugins>
                    <plugin>
                        <groupId>io.trino</groupId>
                        <artifactId>trino-maven-plugin</artifactId>
                        <executions>
                            <execution>
                                <id>default-check-spi-dependencies</id>
                                <phase>none</phase>
                            </execution>
                        </executions>
                    </plugin>
                </plugins>
            </build>
        </profile>
        <profile>
            <id>gib</id>
            <properties>
                <!-- the *local* master, not refs/remotes/... -->
                <gib.referenceBranch>master</gib.referenceBranch>
                <!-- set as properties, not configuration, to allow overriding them -->
                <gib.buildDownstream>true</gib.buildDownstream>
                <gib.buildUpstream>true</gib.buildUpstream>
                <gib.disableIfBranchMatches>master</gib.disableIfBranchMatches>
            </properties>
            <build>
                <plugins>
                    <plugin>
                        <groupId>io.github.gitflow-incremental-builder</groupId>
                        <artifactId>gitflow-incremental-builder</artifactId>
                        <version>4.5.1</version>
                        <extensions>true</extensions>
                        <configuration>
                            <compareToMergeBase>true</compareToMergeBase>
                            <uncommitted>true</uncommitted>
                            <untracked>true</untracked>
                            <buildUpstreamMode>impacted</buildUpstreamMode>
                            <!-- Skip tests and checks for upstream modules since they have not been modified but are still required to be built -->
                            <skipTestsForUpstreamModules>true</skipTestsForUpstreamModules>
                            <argsForUpstreamModules>-Dmaven.source.skip=true -Dair.check.skip-all</argsForUpstreamModules>
                            <!-- Any modules selected with -pl will be built fully (with tests etc.) if the selected module itself is changed
                            or one of its (non-selected) upstream modules -->
                            <disableSelectedProjectsHandling>true</disableSelectedProjectsHandling>
                            <failOnMissingGitDir>true</failOnMissingGitDir>
                            <failOnError>true</failOnError>
                        </configuration>
                    </plugin>
                </plugins>
            </build>
        </profile>
    </profiles>
</project><|MERGE_RESOLUTION|>--- conflicted
+++ resolved
@@ -210,16 +210,10 @@
         <dep.kafka-clients.version>3.8.0</dep.kafka-clients.version>
         <dep.okio.version>3.9.1</dep.okio.version>
         <dep.packaging.version>${dep.airlift.version}</dep.packaging.version>
-<<<<<<< HEAD
-        <dep.parquet.version>1.14.2</dep.parquet.version>
+        <dep.parquet.version>1.14.3</dep.parquet.version>
         <dep.plugin.failsafe.version>${dep.plugin.surefire.version}</dep.plugin.failsafe.version>        
         <dep.pulsar.version>4.0.0-preview.1</dep.pulsar.version>
-        <dep.protobuf.version>3.25.4</dep.protobuf.version>
-=======
-        <dep.parquet.version>1.14.3</dep.parquet.version>
-        <dep.plugin.failsafe.version>${dep.plugin.surefire.version}</dep.plugin.failsafe.version>
         <dep.protobuf.version>3.25.5</dep.protobuf.version>
->>>>>>> 2084281b
         <dep.snowflake.version>3.19.0</dep.snowflake.version>
         <dep.swagger.version>2.2.25</dep.swagger.version>
         <dep.takari.version>2.2.0</dep.takari.version>
